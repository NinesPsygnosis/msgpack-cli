Release 0.1 - 2011/1/4

  Porting from Message Pack Java 0.3.

  FEATURES
  * MessagePackObject is implemented.
  * Packer APIs (Packer class) are implemented.
  * Buffered Unpacker APIs (Unpacker class) are implemented.
  * Unbuffered Unpacker APIs (Unpacking class) are implemented.

Release 0.2 - 2012/6/19

  FEATURES
  * Geneneric Serializer is implemented. (See MessagePackSerializer.Create<T>().)
  * Redesign basic APIs.
  * Support Mono, Silverlight, WP 7.1 (experimental).
  * RPC (See https://github.com/yfakariya/msgpack-rpc-cli/)

Release 0.3 - 2013/1/27

  BREAKING CHANGES
  * Unpacker.Feed is removed. Use Unpacker.Create(Stream) and feed data to the passing Stream instead of Unpacker.
  * IUnpackable.UnpackFromMessage now takes Unpacker instead of MessagePackObject to be symmetric as IPackable and improve custom unpacking performance.
  * Unpacker.Create() is removed because it is completely useless.
  * Unpacker does not remember interruptted stream state now. So, unpacker throws exception when it reaches end of stream. 
    Data feeding should be handled on the underlying stream layer like NetworkStream does -- it is not unpacker layer's responsibility.

  FEATURES
  * Improve protobuf-net compatibility.
  * Add non-generic overload for MessagePackSerializer.Create().
  * Add direct read method for primitive types on Unpacker. It enable dramatic performance improvement on deserializer.
  * Support WinRT (experimental, .NET Fx core only, that is, WinMD is not supported yet).
  * Add SerialializerGenerator which provides capability to generate pre-built serializer assembly.
  * Unpacker.ReadItem/UnpackSubtree makes easy to unpack collection as MessagePackObject.

  IMPROVEMENTS
  * Improve unpacking performance.

  BUG FIXES
  * Fix 'sparse' declaration (i.e. field ids are not continuous on the objects' MessagePackDataMember attribute) causes deserialization error.
  * Fix synchronization related error.
  * Serializers respects IPackable/IUnpackable.

Release 0.3.1 - 2013/5/4

  FEATURES
  * [issue1] Add byte-array based serialization APIs.

  BUG FIXES
  * [issue6] Fix deserializing from a map which contains unknown member causes MessageTypeException.

Release 0.3.2 - 2013/6/30

  FEATURES
  * Support safe deserialization for the stream which contains new types of MsgPack spec.
    see https://github.com/msgpack/msgpack/blob/master/spec.md for details.

  BUG FIXES
<<<<<<< HEAD
  * Fix infinite loop for invalid stream which header is Raw and it does not have enough length contents.

=======
  * Fix infinite loop for invalid stream which header is Raw and it does not have enough length contents.

Release 0.3.2.1 - 2013/8/17

  BUG FIXES
  * Fix Unpacker.ReadString/ReadBinary of subtree unpacker leads to subsequent unpacking failure when unpacked value is nil or empty.

Release 0.4 - 2013/10/6

  BREAKING CHANGES
  * Packer.PackRaw(IEnumerable<byte>) can emit compact binary when the IEnumerable<byte> object also implements ICollection<byte> or ICollection.
  * There are little issues in corner cases.
    * Unpacker.Data never returns null even if it is in before head of underlying stream.
    * MessagePackSerializer<T>.UnpackFrom does not throw exception when unpacker is still in before head of the underlying stream. Note that generated serializer still require that the unpacker is in head of the underlying array or map.

  FEATURES
  * Support binary types, string8 types, and extension types of MsgPack spec.
    see https://github.com/msgpack/msgpack/blob/master/spec.md for details.
  * SerializerGenerator now enable to specify output directory.
  * Specify default collection types for well-known abstract collection types (IList<T>, IDictionary<TKey,TValue>, etc.).

  BUG FIXES
  * Fix SerializerGenerator only support one serealizer per assembly.
  * Fix UTC DateTime serialization is corrupt in Mono.
  * Fix Boolean? unpacking is not implemented.
  * Fix bugs of NilImplication.

  NOTE
  * Nullable<MessagePack> based unpacker API is deprecated becaue of their poor performance. You should use fast non-nullable APIs instead (properties/methods with 'Data' suffixes).
  * This version is tested on .NET 4.5 and Mono 2.10.8.1.


>>>>>>> 874b4cd9
<|MERGE_RESOLUTION|>--- conflicted
+++ resolved
@@ -1,95 +1,89 @@
-Release 0.1 - 2011/1/4
-
-  Porting from Message Pack Java 0.3.
-
-  FEATURES
-  * MessagePackObject is implemented.
-  * Packer APIs (Packer class) are implemented.
-  * Buffered Unpacker APIs (Unpacker class) are implemented.
-  * Unbuffered Unpacker APIs (Unpacking class) are implemented.
-
-Release 0.2 - 2012/6/19
-
-  FEATURES
-  * Geneneric Serializer is implemented. (See MessagePackSerializer.Create<T>().)
-  * Redesign basic APIs.
-  * Support Mono, Silverlight, WP 7.1 (experimental).
-  * RPC (See https://github.com/yfakariya/msgpack-rpc-cli/)
-
-Release 0.3 - 2013/1/27
-
-  BREAKING CHANGES
-  * Unpacker.Feed is removed. Use Unpacker.Create(Stream) and feed data to the passing Stream instead of Unpacker.
-  * IUnpackable.UnpackFromMessage now takes Unpacker instead of MessagePackObject to be symmetric as IPackable and improve custom unpacking performance.
-  * Unpacker.Create() is removed because it is completely useless.
-  * Unpacker does not remember interruptted stream state now. So, unpacker throws exception when it reaches end of stream. 
-    Data feeding should be handled on the underlying stream layer like NetworkStream does -- it is not unpacker layer's responsibility.
-
-  FEATURES
-  * Improve protobuf-net compatibility.
-  * Add non-generic overload for MessagePackSerializer.Create().
-  * Add direct read method for primitive types on Unpacker. It enable dramatic performance improvement on deserializer.
-  * Support WinRT (experimental, .NET Fx core only, that is, WinMD is not supported yet).
-  * Add SerialializerGenerator which provides capability to generate pre-built serializer assembly.
-  * Unpacker.ReadItem/UnpackSubtree makes easy to unpack collection as MessagePackObject.
-
-  IMPROVEMENTS
-  * Improve unpacking performance.
-
-  BUG FIXES
-  * Fix 'sparse' declaration (i.e. field ids are not continuous on the objects' MessagePackDataMember attribute) causes deserialization error.
-  * Fix synchronization related error.
-  * Serializers respects IPackable/IUnpackable.
-
-Release 0.3.1 - 2013/5/4
-
-  FEATURES
-  * [issue1] Add byte-array based serialization APIs.
-
-  BUG FIXES
-  * [issue6] Fix deserializing from a map which contains unknown member causes MessageTypeException.
-
-Release 0.3.2 - 2013/6/30
-
-  FEATURES
-  * Support safe deserialization for the stream which contains new types of MsgPack spec.
-    see https://github.com/msgpack/msgpack/blob/master/spec.md for details.
-
-  BUG FIXES
-<<<<<<< HEAD
-  * Fix infinite loop for invalid stream which header is Raw and it does not have enough length contents.
-
-=======
-  * Fix infinite loop for invalid stream which header is Raw and it does not have enough length contents.
-
-Release 0.3.2.1 - 2013/8/17
-
-  BUG FIXES
-  * Fix Unpacker.ReadString/ReadBinary of subtree unpacker leads to subsequent unpacking failure when unpacked value is nil or empty.
-
-Release 0.4 - 2013/10/6
-
-  BREAKING CHANGES
-  * Packer.PackRaw(IEnumerable<byte>) can emit compact binary when the IEnumerable<byte> object also implements ICollection<byte> or ICollection.
-  * There are little issues in corner cases.
-    * Unpacker.Data never returns null even if it is in before head of underlying stream.
-    * MessagePackSerializer<T>.UnpackFrom does not throw exception when unpacker is still in before head of the underlying stream. Note that generated serializer still require that the unpacker is in head of the underlying array or map.
-
-  FEATURES
-  * Support binary types, string8 types, and extension types of MsgPack spec.
-    see https://github.com/msgpack/msgpack/blob/master/spec.md for details.
-  * SerializerGenerator now enable to specify output directory.
-  * Specify default collection types for well-known abstract collection types (IList<T>, IDictionary<TKey,TValue>, etc.).
-
-  BUG FIXES
-  * Fix SerializerGenerator only support one serealizer per assembly.
-  * Fix UTC DateTime serialization is corrupt in Mono.
-  * Fix Boolean? unpacking is not implemented.
-  * Fix bugs of NilImplication.
-
-  NOTE
-  * Nullable<MessagePack> based unpacker API is deprecated becaue of their poor performance. You should use fast non-nullable APIs instead (properties/methods with 'Data' suffixes).
-  * This version is tested on .NET 4.5 and Mono 2.10.8.1.
-
-
->>>>>>> 874b4cd9
+Release 0.1 - 2011/1/4
+
+  Porting from Message Pack Java 0.3.
+
+  FEATURES
+  * MessagePackObject is implemented.
+  * Packer APIs (Packer class) are implemented.
+  * Buffered Unpacker APIs (Unpacker class) are implemented.
+  * Unbuffered Unpacker APIs (Unpacking class) are implemented.
+
+Release 0.2 - 2012/6/19
+
+  FEATURES
+  * Geneneric Serializer is implemented. (See MessagePackSerializer.Create<T>().)
+  * Redesign basic APIs.
+  * Support Mono, Silverlight, WP 7.1 (experimental).
+  * RPC (See https://github.com/yfakariya/msgpack-rpc-cli/)
+
+Release 0.3 - 2013/1/27
+
+  BREAKING CHANGES
+  * Unpacker.Feed is removed. Use Unpacker.Create(Stream) and feed data to the passing Stream instead of Unpacker.
+  * IUnpackable.UnpackFromMessage now takes Unpacker instead of MessagePackObject to be symmetric as IPackable and improve custom unpacking performance.
+  * Unpacker.Create() is removed because it is completely useless.
+  * Unpacker does not remember interruptted stream state now. So, unpacker throws exception when it reaches end of stream. 
+    Data feeding should be handled on the underlying stream layer like NetworkStream does -- it is not unpacker layer's responsibility.
+
+  FEATURES
+  * Improve protobuf-net compatibility.
+  * Add non-generic overload for MessagePackSerializer.Create().
+  * Add direct read method for primitive types on Unpacker. It enable dramatic performance improvement on deserializer.
+  * Support WinRT (experimental, .NET Fx core only, that is, WinMD is not supported yet).
+  * Add SerialializerGenerator which provides capability to generate pre-built serializer assembly.
+  * Unpacker.ReadItem/UnpackSubtree makes easy to unpack collection as MessagePackObject.
+
+  IMPROVEMENTS
+  * Improve unpacking performance.
+
+  BUG FIXES
+  * Fix 'sparse' declaration (i.e. field ids are not continuous on the objects' MessagePackDataMember attribute) causes deserialization error.
+  * Fix synchronization related error.
+  * Serializers respects IPackable/IUnpackable.
+
+Release 0.3.1 - 2013/5/4
+
+  FEATURES
+  * [issue1] Add byte-array based serialization APIs.
+
+  BUG FIXES
+  * [issue6] Fix deserializing from a map which contains unknown member causes MessageTypeException.
+
+Release 0.3.2 - 2013/6/30
+
+  FEATURES
+  * Support safe deserialization for the stream which contains new types of MsgPack spec.
+    see https://github.com/msgpack/msgpack/blob/master/spec.md for details.
+
+  BUG FIXES
+  * Fix infinite loop for invalid stream which header is Raw and it does not have enough length contents.
+
+Release 0.3.2.1 - 2013/8/17
+
+  BUG FIXES
+  * Fix Unpacker.ReadString/ReadBinary of subtree unpacker leads to subsequent unpacking failure when unpacked value is nil or empty.
+
+Release 0.4 - 2013/10/6
+
+  BREAKING CHANGES
+  * Packer.PackRaw(IEnumerable<byte>) can emit compact binary when the IEnumerable<byte> object also implements ICollection<byte> or ICollection.
+  * There are little issues in corner cases.
+    * Unpacker.Data never returns null even if it is in before head of underlying stream.
+    * MessagePackSerializer<T>.UnpackFrom does not throw exception when unpacker is still in before head of the underlying stream. Note that generated serializer still require that the unpacker is in head of the underlying array or map.
+
+  FEATURES
+  * Support binary types, string8 types, and extension types of MsgPack spec.
+    see https://github.com/msgpack/msgpack/blob/master/spec.md for details.
+  * SerializerGenerator now enable to specify output directory.
+  * Specify default collection types for well-known abstract collection types (IList<T>, IDictionary<TKey,TValue>, etc.).
+
+  BUG FIXES
+  * Fix SerializerGenerator only support one serealizer per assembly.
+  * Fix UTC DateTime serialization is corrupt in Mono.
+  * Fix Boolean? unpacking is not implemented.
+  * Fix bugs of NilImplication.
+
+  NOTE
+  * Nullable<MessagePack> based unpacker API is deprecated becaue of their poor performance. You should use fast non-nullable APIs instead (properties/methods with 'Data' suffixes).
+  * This version is tested on .NET 4.5 and Mono 2.10.8.1.
+