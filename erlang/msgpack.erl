%%
%% MessagePack for Erlang
%%
%% Copyright (C) 2009-2010 UENISHI Kota
%%
%%    Licensed under the Apache License, Version 2.0 (the "License");
%%    you may not use this file except in compliance with the License.
%%    You may obtain a copy of the License at
%%
%%        http://www.apache.org/licenses/LICENSE-2.0
%%
%%    Unless required by applicable law or agreed to in writing, software
%%    distributed under the License is distributed on an "AS IS" BASIS,
%%    WITHOUT WARRANTIES OR CONDITIONS OF ANY KIND, either express or implied.
%%    See the License for the specific language governing permissions and
%%    limitations under the License.

-module(msgpack).
-author('kuenishi+msgpack@gmail.com').

%% tuples, atoms are not supported. lists, integers, double, and so on.
%% see http://msgpack.sourceforge.jp/spec for supported formats.
%% APIs are almost compatible with C API (http://msgpack.sourceforge.jp/c:doc)
%% except buffering functions (both copying and zero-copying).
-export([pack/1, unpack/1, unpack_all/1]).
-export([pack_map/1]).

% compile:
% erl> c(msgpack).
% erl> S = <some term>.
% erl> {S, <<>>} = msgpack:unpack( msgpack:pack(S) ).
<<<<<<< HEAD
-type reason() ::  enomem | {badarg, term()}.
-type msgpack_term() :: [msgpack_term()] | {[{msgpack_term(),msgpack_term()}]} | integer() | float() | binary().

% ===== external APIs ===== %

% @doc Pack one erlang term into an msgpack message.
-spec pack(Term::msgpack_term()) -> binary() | reason().
pack(O) when is_integer(O) andalso O < 0 ->
    pack_int_(O);
pack(O) when is_integer(O) ->
    pack_uint_(O);
pack(O) when is_float(O) ->
    pack_double(O);
pack(nil) ->
    pack_nil();
pack(true) ->
    pack_true();
pack(false) ->
    pack_false();
pack(Bin) when is_binary(Bin) ->
    pack_raw(Bin);
pack(List)  when is_list(List) ->
    pack_array(List);
pack({Map}) when is_list(Map) ->
    pack_map(Map);
pack(Map) when is_tuple(Map), element(1,Map)=:=dict ->
    pack_map(dict:from_list(Map));
pack(Other) ->
    {error, {badarg, Other}}.

% @doc Unpack one (possibly deeply nested) msgpack message into an erlang term.
%      If failed in decoding and not end, get more data
%      and feed more Bin into this function.
-spec unpack( binary() ) -> {Decoded::msgpack_term(), Rest::binary()} | {more, undefined} | {error, reason()}.
unpack(Bin) when is_binary(Bin) ->
    unpack_(Bin);
unpack(Other) ->
    {error, {badarg, Other}}.
=======
-type reason() ::  enomem | badarg | no_code_matches | undefined.
-type msgpack_term() :: [msgpack_term()]
		      | {[{msgpack_term(),msgpack_term()}]}
		      | integer() | float() | binary().

% ===== external APIs ===== %
-spec pack(Term::msgpack_term()) -> binary() | {error, reason()}.
pack(Term)->
    try
	pack_(Term)
    catch
	error:Error when is_tuple(Error), element(1, Error) =:= error ->
	    Error;
	throw:Exception ->
	    erlang:display(Exception),
	    {error, Exception}
    end.

% unpacking.
% if failed in decoding and not end, get more data
% and feed more Bin into this function.
% TODO: error case for imcomplete format when short for any type formats.
-spec unpack( Bin::binary() )-> {msgpack_term(), binary()} | {error, reason()}.
unpack(Bin)->
    try
	unpack_(Bin)
    catch
	error:Error when is_tuple(Error), element(1, Error) =:= error ->
	    Error;
	throw:Exception ->
	    {error, Exception}
    end.
>>>>>>> e799082e

-spec unpack_all( binary() ) -> [msgpack_term()].
unpack_all(Data)->
    case unpack(Data) of
	{ Term, Binary } when bit_size(Binary) =:= 0 ->
	    [Term];
	{ Term, Binary } when is_binary(Binary) ->
	    [Term|unpack_all(Binary)]
    end.

-spec pack_map(M::[{msgpack_term(),msgpack_term()}])-> binary() | {error, badarg}.
pack_map(M)->
    case length(M) of
	Len when Len < 16 ->
	    << 2#1000:4, Len:4/integer-unit:1, (pack_map_(M, <<>>))/binary >>;
	Len when Len < 16#10000 -> % 65536
	    << 16#DE:8, Len:16/big-unsigned-integer-unit:1, (pack_map_(M, <<>>))/binary >>;
	Len ->
	    << 16#DF:8, Len:32/big-unsigned-integer-unit:1, (pack_map_(M, <<>>))/binary >>
    end.

% ===== internal APIs ===== %

% pack them all
-spec pack_(msgpack_term()) -> binary() | no_return().
pack_(I) when is_integer(I) andalso I < 0 ->
    pack_int_(I);
pack_(I) when is_integer(I) ->
    pack_uint_(I);
pack_(F) when is_float(F) ->
    pack_double(F);
pack_(nil) ->
    << 16#C0:8 >>;
pack_(true) ->
    << 16#C3:8 >>;
pack_(false) ->
    << 16#C2:8 >>;
pack_(Bin) when is_binary(Bin) ->
    pack_raw(Bin);
pack_(List)  when is_list(List) ->
    pack_array(List);
pack_({Map}) when is_list(Map) ->
    pack_map(Map);
pack_(Map) when is_tuple(Map), element(1,Map)=:=dict ->
    pack_map(dict:to_list(Map));
pack_(_Other) ->
    throw({error, undefined}).

% positive fixnum
pack_uint_(N) when N < 128 ->
    << 2#0:1, N:7 >>;
% uint 8
pack_uint_(N) when N < 256 ->
    << 16#CC:8, N:8 >>;
% uint 16
pack_uint_(N) when N < 65536 ->
    << 16#CD:8, N:16/big-unsigned-integer-unit:1 >>;
% uint 32
pack_uint_(N) when N < 16#FFFFFFFF->
    << 16#CE:8, N:32/big-unsigned-integer-unit:1 >>;
% uint 64
pack_uint_(N) ->
    << 16#CF:8, N:64/big-unsigned-integer-unit:1 >>.

% negative fixnum
<<<<<<< HEAD
pack_int_(N) when N >= -32->
    << 2#111:3, N:5 >>;
% int 8
pack_int_(N) when N >= -256 ->
    << 16#D0:8, N:8 >>;
% int 16
pack_int_(N) when N >= -65536 ->
    << 16#D1:8, N:16/big-signed-integer-unit:1 >>;
% int 32
pack_int_(N) when N >= -16#FFFFFFFF ->
=======
pack_int_(N) when is_integer(N) , N >= -32->
    << 2#111:3, N:5 >>;
% int 8
pack_int_(N) when N > -128 ->
    << 16#D0:8, N:8/big-signed-integer-unit:1 >>;
% int 16
pack_int_(N) when N > -32768 ->
    << 16#D1:8, N:16/big-signed-integer-unit:1 >>;
% int 32
pack_int_(N) when N > -16#FFFFFFFF ->
>>>>>>> e799082e
    << 16#D2:8, N:32/big-signed-integer-unit:1 >>;
% int 64
pack_int_(N) ->
    << 16#D3:8, N:64/big-signed-integer-unit:1 >>.

<<<<<<< HEAD
% nil/true/false
pack_nil() ->  << 16#C0:8 >>.
pack_true()->  << 16#C3:8 >>.
pack_false()-> << 16#C2:8 >>.

=======
>>>>>>> e799082e
% float : erlang's float is always IEEE 754 64bit format.
% pack_float(F) when is_float(F)->
%    << 16#CA:8, F:32/big-float-unit:1 >>.
%    pack_double(F).
% double
pack_double(F) ->
    << 16#CB:8, F:64/big-float-unit:1 >>.

% raw bytes
pack_raw(Bin) ->
    case byte_size(Bin) of
	Len when Len < 6->
	    << 2#101:3, Len:5, Bin/binary >>;
	Len when Len < 16#10000 -> % 65536
	    << 16#DA:8, Len:16/big-unsigned-integer-unit:1, Bin/binary >>;
	Len ->
	    << 16#DB:8, Len:32/big-unsigned-integer-unit:1, Bin/binary >>
    end.

% list
pack_array(L) ->
    case length(L) of
 	Len when Len < 16 ->
 	    << 2#1001:4, Len:4/integer-unit:1, (pack_array_(L, <<>>))/binary >>;
	Len when Len < 16#10000 -> % 65536
	    << 16#DC:8, Len:16/big-unsigned-integer-unit:1, (pack_array_(L, <<>>))/binary >>;
	Len ->
	    << 16#DD:8, Len:32/big-unsigned-integer-unit:1, (pack_array_(L, <<>>))/binary >>
    end.

pack_array_([], Acc) -> Acc;
pack_array_([Head|Tail], Acc) ->
<<<<<<< HEAD
    pack_array_(Tail, <<Acc/binary,  (pack(Head))/binary>>).

% FIXME! this should be tail-recursive and without lists:reverse/1
unpack_array_(Remain, 0, RetList) -> {lists:reverse(RetList), Remain};
unpack_array_(Bin, RestLen, RetList) ->
    case unpack(Bin) of
	{more, undefined} -> {more, undefined};
	{Term, Rest}-> unpack_array_(Rest, RestLen-1, [Term|RetList])
    end.
=======
    pack_array_(Tail, <<Acc/binary,  (pack_(Head))/binary>>).
>>>>>>> e799082e

% Users SHOULD NOT send too long list: this uses lists:reverse/1
unpack_array_(Remain, 0,    Acc) when is_binary(Remain)-> {lists:reverse(Acc), Remain};
unpack_array_(<<>>, RestLen,  _) when RestLen > 0 -> throw(short);
unpack_array_(Bin, RestLen, Acc) when is_binary(Bin)->
    {Term, Rest}=unpack_(Bin),
    unpack_array_(Rest, RestLen-1, [Term|Acc]).

pack_map_([], Acc) -> Acc;
pack_map_([{Key,Value}|Tail], Acc) ->
<<<<<<< HEAD
    pack_map_(Tail, << Acc/binary, (pack(Key))/binary, (pack(Value))/binary>>).

% FIXME: write test for unpack_map/1
-spec unpack_map_(binary(), non_neg_integer(), [{msgpack_term(), msgpack_term()}]) -> {more, undefined} | {any(), binary()} | {error, reason()}.
unpack_map_(Bin,  0,  Acc) -> {{lists:reverse(Acc)}, Bin};
unpack_map_(Bin, Len, Acc) ->
    case unpack(Bin) of
	{more, undefined} -> {more, undefined};
	{Key, Rest} ->
	    case unpack(Rest) of
		{more, undefined} -> {more, undefined};
		{Value, Rest2} ->
		    unpack_map_(Rest2,Len-1,[{Key,Value}|Acc])
	    end
    end.


-spec unpack_(Payload::binary()) -> {more, undefined} | {msgpack_term(), binary()} | {error, reason()}.
% Atoms
unpack_(<<16#C0, Rest/binary>>) -> {nil, Rest};
unpack_(<<16#C2, Rest/binary>>) -> {false, Rest};
unpack_(<<16#C3, Rest/binary>>) -> {true, Rest};

% Floats
unpack_(<<16#CA, Val:32/float-unit:1, Rest/binary>>) -> {Val, Rest};
unpack_(<<16#CB, Val:64/float-unit:1, Rest/binary>>) -> {Val, Rest};

% Unsigned integers
unpack_(<<16#CC, Val:8/unsigned-integer, Rest/binary>>) ->             {Val, Rest};
unpack_(<<16#CD, Val:16/big-unsigned-integer-unit:1, Rest/binary>>) -> {Val, Rest};
unpack_(<<16#CE, Val:32/big-unsigned-integer-unit:1, Rest/binary>>) -> {Val, Rest};
unpack_(<<16#CF, Val:64/big-unsigned-integer-unit:1, Rest/binary>>) -> {Val, Rest};

% Signed integers
unpack_(<<16#D0, Val:8/signed-integer, Rest/binary>>) ->             {Val, Rest};
unpack_(<<16#D1, Val:16/big-signed-integer-unit:1, Rest/binary>>) -> {Val, Rest};
unpack_(<<16#D2, Val:32/big-signed-integer-unit:1, Rest/binary>>) -> {Val, Rest};
unpack_(<<16#D3, Val:64/big-signed-integer-unit:1, Rest/binary>>) -> {Val, Rest};

% Raw bytes
unpack_(<<16#DA, Len:16/unsigned-integer-unit:1, Val:Len/binary, Rest/binary>>) -> {Val, Rest};
unpack_(<<16#DB, Len:32/unsigned-integer-unit:1, Val:Len/binary, Rest/binary>>) -> {Val, Rest};

% Arrays
unpack_(<<16#DC, Len:16/big-unsigned-integer-unit:1, Rest/binary>>) -> unpack_array_(Rest, Len, []);
unpack_(<<16#DD, Len:32/big-unsigned-integer-unit:1, Rest/binary>>) -> unpack_array_(Rest, Len, []);

% Maps
unpack_(<<16#DE, Len:16/big-unsigned-integer-unit:1, Rest/binary>>) -> unpack_map_(Rest, Len, []);
unpack_(<<16#DF, Len:32/big-unsigned-integer-unit:1, Rest/binary>>) -> unpack_map_(Rest, Len, []);

% Tag-encoded lengths (kept last, for speed)
unpack_(<<0:1, Val:7, Rest/binary>>) ->                      {Val, Rest};                  % pos fixnum
unpack_(<<2#111:3, Val:5, Rest/binary>>) ->                  {Val - 2#100000, Rest};       % neg fixnum
unpack_(<<2#101:3, Len:5, Val:Len/binary, Rest/binary>>) ->  {Val, Rest};                  % fixraw
unpack_(<<2#1001:4, Len:4, Rest/binary>>) ->                 unpack_array_(Rest, Len, []); % fixarray
unpack_(<<2#1000:4, Len:4, Rest/binary>>) ->                 unpack_map_(Rest, Len, []);   % fixmap

% Incomplete / invalid data
unpack_(<<F:8, Rest/binary>>) when F==16#C1; F==16#C4; F==16#C5; F==16#C6; F==16#C7; F==16#C8; F==16#C9; F==16#D5; F==16#D6; F==16#D7; F==16#D8; F==16#D9->
    {error, {badarg, <<F, Rest/binary>>}};
unpack_(_Bin) ->
    {more, undefined}.

=======
    pack_map_(Tail, << Acc/binary, (pack_(Key))/binary, (pack_(Value))/binary>>).

% Users SHOULD NOT send too long list: this uses lists:reverse/1
-spec unpack_map_(binary(), non_neg_integer(), [{msgpack_term(), msgpack_term()}])->
			 {[{msgpack_term(), msgpack_term()}], binary()} | no_return().
unpack_map_(Bin,  0,  Acc) -> {{lists:reverse(Acc)}, Bin};
unpack_map_(<<>>, _,  _ )  -> throw(short);
unpack_map_(Bin, Len, Acc) ->
    {Key, Rest} = unpack_(Bin),
    {Value, Rest2} = unpack_(Rest),
    unpack_map_(Rest2,Len-1,[{Key,Value}|Acc]).

% unpack then all
-spec unpack_(Bin::binary()) -> {msgpack_term(), binary()} | {error, reason()} | no_return().
unpack_(Bin) when not is_binary(Bin)->    throw(badarg);
unpack_(Bin) when bit_size(Bin) >= 8 ->
    case Bin of
% ATOMS
	<<16#C0, Rest/binary>> -> {nil, Rest};
	<<16#C2, Rest/binary>> -> {false, Rest};
	<<16#C3, Rest/binary>> -> {true, Rest};
% Floats
	<<16#CA, V:32/float-unit:1, Rest/binary>> ->   {V, Rest};
	<<16#CB, V:64/float-unit:1, Rest/binary>> ->   {V, Rest};
% Unsigned integers
	<<16#CC, V:8/unsigned-integer, Rest/binary>> ->             {V, Rest};
	<<16#CD, V:16/big-unsigned-integer-unit:1, Rest/binary>> -> {V, Rest};
	<<16#CE, V:32/big-unsigned-integer-unit:1, Rest/binary>> -> {V, Rest};
	<<16#CF, V:64/big-unsigned-integer-unit:1, Rest/binary>> -> {V, Rest};
% Signed integers
	<<16#D0, V:8/signed-integer, Rest/binary>> ->             {V, Rest};
	<<16#D1, V:16/big-signed-integer-unit:1, Rest/binary>> -> {V, Rest};
	<<16#D2, V:32/big-signed-integer-unit:1, Rest/binary>> -> {V, Rest};
	<<16#D3, V:64/big-signed-integer-unit:1, Rest/binary>> -> {V, Rest};
% Raw bytes
	<<16#DA, L:16/unsigned-integer-unit:1, V:L/binary, Rest/binary>> -> {V, Rest};
	<<16#DB, L:32/unsigned-integer-unit:1, V:L/binary, Rest/binary>> -> {V, Rest};
% Arrays
	<<16#DC, L:16/big-unsigned-integer-unit:1, Rest/binary>> -> unpack_array_(Rest, L, []);
	<<16#DD, L:32/big-unsigned-integer-unit:1, Rest/binary>> -> unpack_array_(Rest, L, []);
% Maps
	<<16#DE, L:16/big-unsigned-integer-unit:1, Rest/binary>> -> unpack_map_(Rest, L, []);
	<<16#DF, L:32/big-unsigned-integer-unit:1, Rest/binary>> -> unpack_map_(Rest, L, []);

% Tag-encoded lengths (kept last, for speed)
	<<0:1, V:7, Rest/binary>> ->                 {V, Rest};                  % positive int
	<<2#111:3, V:5, Rest/binary>> ->             {V - 2#100000, Rest};       % negative int
	<<2#101:3, L:5, V:L/binary, Rest/binary>> -> {V, Rest};                  % raw bytes
	<<2#1001:4, L:4, Rest/binary>> ->            unpack_array_(Rest, L, []); % array
	<<2#1000:4, L:4, Rest/binary>> ->            unpack_map_(Rest, L, []);   % map
	
% Incomplete / invalid data
	<<F:16, _/binary>> when F==16#CA; F==16#CB; F==16#CC;
				F==16#CD; F==16#CE; F==16#CF;
				F==16#D0; F==16#D1; F==16#D2;
				F==16#D3; F==16#DA; F==16#DB;
				F==16#DC; F==16#DD; F==16#DE;
				F==16#DF ->
	    throw(short);
	<<F:16, _/binary>> when F==16#C1;
				F==16#C7; F==16#C8; F==16#C9;
				F==16#D5; F==16#D6; F==16#D7;
				F==16#D8; F==16#D9 ->
	    throw(badarg);
	_ ->
	    throw(short) % or unknown/badarg?
    end;
unpack_(<<>>)->                    throw(short);
unpack_(<<2#101:3, _/binary>>) ->  throw(short).
>>>>>>> e799082e

% ===== test codes ===== %
-include_lib("eunit/include/eunit.hrl").
-ifdef(EUNIT).

compare_all([], [])-> ok;
compare_all([],  R)-> {toomuchrhs, R};
compare_all(L,  [])-> {toomuchlhs, L};
compare_all([LH|LTL], [RH|RTL]) ->
    ?assertEqual(LH, RH),
    compare_all(LTL, RTL).

test_([]) -> 0;
test_([Term|Rest])->
    Pack = msgpack:pack(Term),
    ?assertEqual({Term, <<>>}, msgpack:unpack( Pack )),
    1+test_(Rest).

test_data()->
    [true, false, nil,
     0, 1, 2, 123, 512, 1230, 678908, 16#FFFFFFFFFF,
     -1, -23, -512, -1230, -567898, -16#FFFFFFFFFF,
     123.123, -234.4355, 1.0e-34, 1.0e64,
     [23, 234, 0.23],
     <<"hogehoge">>, <<"243546rf7g68h798j", 0, 23, 255>>,
     <<"hoasfdafdas][">>,
     [0,42, <<"sum">>, [1,2]], [1,42, nil, [3]],
     -234, -40000, -16#10000000, -16#100000000,
     42
    ].

basic_test()->
    Tests = test_data(),
    Passed = test_(Tests),
    Passed = length(Tests).

port_test()->
    Port = open_port({spawn, "ruby ../test/crosslang.rb"}, [binary]),
    Tests = test_data(),
    {[Tests],<<>>} = msgpack:unpack(msgpack:pack([Tests])),
    true = port_command(Port, msgpack:pack(Tests) ),
    receive
	{Port, {data, Data}}->  {Tests, <<>>}=msgpack:unpack(Data)
    after 1024-> ?assert(false)   end,
    port_close(Port).

test_p(Len,Term,OrigBin,Len) ->
    {Term, <<>>}=msgpack:unpack(OrigBin);
test_p(I,_,OrigBin,Len) when I < Len->
    <<Bin:I/binary, _/binary>> = OrigBin,
<<<<<<< HEAD
    ?assertEqual({more, undefined}, msgpack:unpack(Bin)).
=======
    ?assertEqual({error,short}, msgpack:unpack(Bin)).
>>>>>>> e799082e

partial_test()-> % error handling test.
    Term = lists:seq(0, 45),
    Bin=msgpack:pack(Term),
    BinLen = byte_size(Bin),
    [test_p(X, Term, Bin, BinLen) || X <- lists:seq(0,BinLen)].

long_test()->
    Longer = lists:seq(0, 655),
    {Longer, <<>>} = msgpack:unpack(msgpack:pack(Longer)).

map_test()->
    Ints = lists:seq(0, 65),
    Map = {[ {X, X*2} || X <- Ints ] ++ [{<<"hage">>, 324}, {43542, [nil, true, false]}]},
    {Map2, <<>>} = msgpack:unpack(msgpack:pack(Map)),
    ?assertEqual(Map, Map2),
    ok.

unknown_test()->
    Port = open_port({spawn, "ruby testcase_generator.rb"}, [binary]),
    Tests = [0, 1, 2, 123, 512, 1230, 678908,
	     -1, -23, -512, -1230, -567898,
	     <<"hogehoge">>, <<"243546rf7g68h798j">>,
	     123.123,
	     -234.4355, 1.0e-34, 1.0e64,
	     [23, 234, 0.23],
	     [0,42,<<"sum">>, [1,2]], [1,42, nil, [3]],
	     {[{1,2},{<<"hoge">>,nil}]}, % map
	     -234, -50000,
	     42
	    ],
    receive
	{Port, {data, Data}}-> compare_all(Tests, msgpack:unpack_all(Data))
    after 1024-> ?assert(false)  end,
    port_close(Port).

<<<<<<< HEAD
test_([]) -> 0;
test_([S|Rest])->
    Pack = msgpack:pack(S),
    ?assertEqual({S, <<>>}, msgpack:unpack(Pack)),
    1+test_(Rest).

other_test()->
    ?assertEqual({more,undefined}, msgpack:unpack(<<>>)).
=======
other_test()->
    ?assertEqual({error,short},msgpack:unpack(<<>>)).

benchmark_test()->
    Data=[test_data() || _ <- lists:seq(0, 10000)],
    S=?debugTime("  serialize", msgpack:pack(Data)),
    {Data,<<>>}=?debugTime("deserialize", msgpack:unpack(S)),
    ?debugFmt("for ~p KB test data.", [byte_size(S) div 1024]).
>>>>>>> e799082e

-endif.<|MERGE_RESOLUTION|>--- conflicted
+++ resolved
@@ -29,46 +29,6 @@
 % erl> c(msgpack).
 % erl> S = <some term>.
 % erl> {S, <<>>} = msgpack:unpack( msgpack:pack(S) ).
-<<<<<<< HEAD
--type reason() ::  enomem | {badarg, term()}.
--type msgpack_term() :: [msgpack_term()] | {[{msgpack_term(),msgpack_term()}]} | integer() | float() | binary().
-
-% ===== external APIs ===== %
-
-% @doc Pack one erlang term into an msgpack message.
--spec pack(Term::msgpack_term()) -> binary() | reason().
-pack(O) when is_integer(O) andalso O < 0 ->
-    pack_int_(O);
-pack(O) when is_integer(O) ->
-    pack_uint_(O);
-pack(O) when is_float(O) ->
-    pack_double(O);
-pack(nil) ->
-    pack_nil();
-pack(true) ->
-    pack_true();
-pack(false) ->
-    pack_false();
-pack(Bin) when is_binary(Bin) ->
-    pack_raw(Bin);
-pack(List)  when is_list(List) ->
-    pack_array(List);
-pack({Map}) when is_list(Map) ->
-    pack_map(Map);
-pack(Map) when is_tuple(Map), element(1,Map)=:=dict ->
-    pack_map(dict:from_list(Map));
-pack(Other) ->
-    {error, {badarg, Other}}.
-
-% @doc Unpack one (possibly deeply nested) msgpack message into an erlang term.
-%      If failed in decoding and not end, get more data
-%      and feed more Bin into this function.
--spec unpack( binary() ) -> {Decoded::msgpack_term(), Rest::binary()} | {more, undefined} | {error, reason()}.
-unpack(Bin) when is_binary(Bin) ->
-    unpack_(Bin);
-unpack(Other) ->
-    {error, {badarg, Other}}.
-=======
 -type reason() ::  enomem | badarg | no_code_matches | undefined.
 -type msgpack_term() :: [msgpack_term()]
 		      | {[{msgpack_term(),msgpack_term()}]}
@@ -101,7 +61,6 @@
 	throw:Exception ->
 	    {error, Exception}
     end.
->>>>>>> e799082e
 
 -spec unpack_all( binary() ) -> [msgpack_term()].
 unpack_all(Data)->
@@ -167,18 +126,6 @@
     << 16#CF:8, N:64/big-unsigned-integer-unit:1 >>.
 
 % negative fixnum
-<<<<<<< HEAD
-pack_int_(N) when N >= -32->
-    << 2#111:3, N:5 >>;
-% int 8
-pack_int_(N) when N >= -256 ->
-    << 16#D0:8, N:8 >>;
-% int 16
-pack_int_(N) when N >= -65536 ->
-    << 16#D1:8, N:16/big-signed-integer-unit:1 >>;
-% int 32
-pack_int_(N) when N >= -16#FFFFFFFF ->
-=======
 pack_int_(N) when is_integer(N) , N >= -32->
     << 2#111:3, N:5 >>;
 % int 8
@@ -189,20 +136,11 @@
     << 16#D1:8, N:16/big-signed-integer-unit:1 >>;
 % int 32
 pack_int_(N) when N > -16#FFFFFFFF ->
->>>>>>> e799082e
     << 16#D2:8, N:32/big-signed-integer-unit:1 >>;
 % int 64
 pack_int_(N) ->
     << 16#D3:8, N:64/big-signed-integer-unit:1 >>.
 
-<<<<<<< HEAD
-% nil/true/false
-pack_nil() ->  << 16#C0:8 >>.
-pack_true()->  << 16#C3:8 >>.
-pack_false()-> << 16#C2:8 >>.
-
-=======
->>>>>>> e799082e
 % float : erlang's float is always IEEE 754 64bit format.
 % pack_float(F) when is_float(F)->
 %    << 16#CA:8, F:32/big-float-unit:1 >>.
@@ -235,19 +173,7 @@
 
 pack_array_([], Acc) -> Acc;
 pack_array_([Head|Tail], Acc) ->
-<<<<<<< HEAD
-    pack_array_(Tail, <<Acc/binary,  (pack(Head))/binary>>).
-
-% FIXME! this should be tail-recursive and without lists:reverse/1
-unpack_array_(Remain, 0, RetList) -> {lists:reverse(RetList), Remain};
-unpack_array_(Bin, RestLen, RetList) ->
-    case unpack(Bin) of
-	{more, undefined} -> {more, undefined};
-	{Term, Rest}-> unpack_array_(Rest, RestLen-1, [Term|RetList])
-    end.
-=======
     pack_array_(Tail, <<Acc/binary,  (pack_(Head))/binary>>).
->>>>>>> e799082e
 
 % Users SHOULD NOT send too long list: this uses lists:reverse/1
 unpack_array_(Remain, 0,    Acc) when is_binary(Remain)-> {lists:reverse(Acc), Remain};
@@ -258,72 +184,6 @@
 
 pack_map_([], Acc) -> Acc;
 pack_map_([{Key,Value}|Tail], Acc) ->
-<<<<<<< HEAD
-    pack_map_(Tail, << Acc/binary, (pack(Key))/binary, (pack(Value))/binary>>).
-
-% FIXME: write test for unpack_map/1
--spec unpack_map_(binary(), non_neg_integer(), [{msgpack_term(), msgpack_term()}]) -> {more, undefined} | {any(), binary()} | {error, reason()}.
-unpack_map_(Bin,  0,  Acc) -> {{lists:reverse(Acc)}, Bin};
-unpack_map_(Bin, Len, Acc) ->
-    case unpack(Bin) of
-	{more, undefined} -> {more, undefined};
-	{Key, Rest} ->
-	    case unpack(Rest) of
-		{more, undefined} -> {more, undefined};
-		{Value, Rest2} ->
-		    unpack_map_(Rest2,Len-1,[{Key,Value}|Acc])
-	    end
-    end.
-
-
--spec unpack_(Payload::binary()) -> {more, undefined} | {msgpack_term(), binary()} | {error, reason()}.
-% Atoms
-unpack_(<<16#C0, Rest/binary>>) -> {nil, Rest};
-unpack_(<<16#C2, Rest/binary>>) -> {false, Rest};
-unpack_(<<16#C3, Rest/binary>>) -> {true, Rest};
-
-% Floats
-unpack_(<<16#CA, Val:32/float-unit:1, Rest/binary>>) -> {Val, Rest};
-unpack_(<<16#CB, Val:64/float-unit:1, Rest/binary>>) -> {Val, Rest};
-
-% Unsigned integers
-unpack_(<<16#CC, Val:8/unsigned-integer, Rest/binary>>) ->             {Val, Rest};
-unpack_(<<16#CD, Val:16/big-unsigned-integer-unit:1, Rest/binary>>) -> {Val, Rest};
-unpack_(<<16#CE, Val:32/big-unsigned-integer-unit:1, Rest/binary>>) -> {Val, Rest};
-unpack_(<<16#CF, Val:64/big-unsigned-integer-unit:1, Rest/binary>>) -> {Val, Rest};
-
-% Signed integers
-unpack_(<<16#D0, Val:8/signed-integer, Rest/binary>>) ->             {Val, Rest};
-unpack_(<<16#D1, Val:16/big-signed-integer-unit:1, Rest/binary>>) -> {Val, Rest};
-unpack_(<<16#D2, Val:32/big-signed-integer-unit:1, Rest/binary>>) -> {Val, Rest};
-unpack_(<<16#D3, Val:64/big-signed-integer-unit:1, Rest/binary>>) -> {Val, Rest};
-
-% Raw bytes
-unpack_(<<16#DA, Len:16/unsigned-integer-unit:1, Val:Len/binary, Rest/binary>>) -> {Val, Rest};
-unpack_(<<16#DB, Len:32/unsigned-integer-unit:1, Val:Len/binary, Rest/binary>>) -> {Val, Rest};
-
-% Arrays
-unpack_(<<16#DC, Len:16/big-unsigned-integer-unit:1, Rest/binary>>) -> unpack_array_(Rest, Len, []);
-unpack_(<<16#DD, Len:32/big-unsigned-integer-unit:1, Rest/binary>>) -> unpack_array_(Rest, Len, []);
-
-% Maps
-unpack_(<<16#DE, Len:16/big-unsigned-integer-unit:1, Rest/binary>>) -> unpack_map_(Rest, Len, []);
-unpack_(<<16#DF, Len:32/big-unsigned-integer-unit:1, Rest/binary>>) -> unpack_map_(Rest, Len, []);
-
-% Tag-encoded lengths (kept last, for speed)
-unpack_(<<0:1, Val:7, Rest/binary>>) ->                      {Val, Rest};                  % pos fixnum
-unpack_(<<2#111:3, Val:5, Rest/binary>>) ->                  {Val - 2#100000, Rest};       % neg fixnum
-unpack_(<<2#101:3, Len:5, Val:Len/binary, Rest/binary>>) ->  {Val, Rest};                  % fixraw
-unpack_(<<2#1001:4, Len:4, Rest/binary>>) ->                 unpack_array_(Rest, Len, []); % fixarray
-unpack_(<<2#1000:4, Len:4, Rest/binary>>) ->                 unpack_map_(Rest, Len, []);   % fixmap
-
-% Incomplete / invalid data
-unpack_(<<F:8, Rest/binary>>) when F==16#C1; F==16#C4; F==16#C5; F==16#C6; F==16#C7; F==16#C8; F==16#C9; F==16#D5; F==16#D6; F==16#D7; F==16#D8; F==16#D9->
-    {error, {badarg, <<F, Rest/binary>>}};
-unpack_(_Bin) ->
-    {more, undefined}.
-
-=======
     pack_map_(Tail, << Acc/binary, (pack_(Key))/binary, (pack_(Value))/binary>>).
 
 % Users SHOULD NOT send too long list: this uses lists:reverse/1
@@ -393,7 +253,6 @@
     end;
 unpack_(<<>>)->                    throw(short);
 unpack_(<<2#101:3, _/binary>>) ->  throw(short).
->>>>>>> e799082e
 
 % ===== test codes ===== %
 -include_lib("eunit/include/eunit.hrl").
@@ -444,11 +303,7 @@
     {Term, <<>>}=msgpack:unpack(OrigBin);
 test_p(I,_,OrigBin,Len) when I < Len->
     <<Bin:I/binary, _/binary>> = OrigBin,
-<<<<<<< HEAD
-    ?assertEqual({more, undefined}, msgpack:unpack(Bin)).
-=======
     ?assertEqual({error,short}, msgpack:unpack(Bin)).
->>>>>>> e799082e
 
 partial_test()-> % error handling test.
     Term = lists:seq(0, 45),
@@ -485,16 +340,6 @@
     after 1024-> ?assert(false)  end,
     port_close(Port).
 
-<<<<<<< HEAD
-test_([]) -> 0;
-test_([S|Rest])->
-    Pack = msgpack:pack(S),
-    ?assertEqual({S, <<>>}, msgpack:unpack(Pack)),
-    1+test_(Rest).
-
-other_test()->
-    ?assertEqual({more,undefined}, msgpack:unpack(<<>>)).
-=======
 other_test()->
     ?assertEqual({error,short},msgpack:unpack(<<>>)).
 
@@ -503,6 +348,5 @@
     S=?debugTime("  serialize", msgpack:pack(Data)),
     {Data,<<>>}=?debugTime("deserialize", msgpack:unpack(S)),
     ?debugFmt("for ~p KB test data.", [byte_size(S) div 1024]).
->>>>>>> e799082e
 
 -endif.