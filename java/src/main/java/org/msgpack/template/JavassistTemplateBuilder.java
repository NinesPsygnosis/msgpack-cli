//
// MessagePack for Java
//
// Copyright (C) 2009-2011 FURUHASHI Sadayuki
//
//    Licensed under the Apache License, Version 2.0 (the "License");
//    you may not use this file except in compliance with the License.
//    You may obtain a copy of the License at
//
//        http://www.apache.org/licenses/LICENSE-2.0
//
//    Unless required by applicable law or agreed to in writing, software
//    distributed under the License is distributed on an "AS IS" BASIS,
//    WITHOUT WARRANTIES OR CONDITIONS OF ANY KIND, either express or implied.
//    See the License for the specific language governing permissions and
//    limitations under the License.
//
package org.msgpack.template;

import java.io.IOException;
import java.lang.reflect.Array;
import java.lang.reflect.Constructor;
import java.lang.reflect.InvocationTargetException;
import java.lang.reflect.Type;
import java.lang.Thread;

import org.msgpack.*;

import javassist.CannotCompileException;
import javassist.ClassPool;
import javassist.CtClass;
import javassist.CtConstructor;
import javassist.CtMethod;
import javassist.CtNewConstructor;
import javassist.CtNewMethod;
import javassist.LoaderClassPath;
import javassist.NotFoundException;
import javassist.ClassClassPath;

import org.slf4j.Logger;
import org.slf4j.LoggerFactory;
import org.msgpack.template.builder.CustomTemplateBuilder;
import org.msgpack.template.javassist.*;

public class JavassistTemplateBuilder extends CustomTemplateBuilder {
	private static Logger LOG = LoggerFactory.getLogger(JavassistTemplateBuilder.class);

	private static JavassistTemplateBuilder instance;

	public synchronized static JavassistTemplateBuilder getInstance() {
		if(instance == null) {
			instance = new JavassistTemplateBuilder();
		}
		return instance;
	}

	public static void addClassLoader(ClassLoader cl) {
		getInstance().pool.appendClassPath(new LoaderClassPath(cl));
	}

	
	IFieldEntryReader reader = new FieldEntryReader();
	
	public void setFieldEntryReader(IFieldEntryReader reader){
		this.reader = reader;
	}
	
	BuildContextFactory buildContextFactory = new BuildContextFactory() {
		
		@Override
		public BuildContextBase createBuildContext(JavassistTemplateBuilder builder) {
			
			return new BuildContext(builder);
		}
	};
	public void setBuildContextFactory(BuildContextFactory factory){
		this.buildContextFactory = factory;
	}
	
	
	
	public JavassistTemplateBuilder() {
		pool = new ClassPool();
		boolean appended = false;
		ClassLoader cl = null;
		try {
			cl = Thread.currentThread().getContextClassLoader();
			if (cl != null) {
				pool.appendClassPath(new LoaderClassPath(cl));
				appended = true;
			}
		} catch (SecurityException e) {
			LOG.debug("Cannot append a search path of context classloader", e);
		}
		try {
			ClassLoader cl2 = getClass().getClassLoader();
			if (cl2 != null && cl2 != cl) {
				pool.appendClassPath(new LoaderClassPath(cl2));
				appended = true;
			}
		} catch (SecurityException e) {
			LOG.debug("Cannot append a search path of classloader", e);
		}
		if (!appended) {
			pool.appendSystemPath();
		}
	}
	/**
	 * Replace FieldEntryReader and BuilderContextFactory.
	 * you can replace field entry rules and generated codes easily.
	 * @param reader
	 * @param buildContextFactory
	 */
	public JavassistTemplateBuilder(IFieldEntryReader reader,BuildContextFactory buildContextFactory ){
		this();
		this.reader = reader;
		this.buildContextFactory = buildContextFactory;
	}


	protected ClassPool pool;

	private int seqId = 0;

	public CtClass makeCtClass(String className) {
		return pool.makeClass(className);
	}

	public CtClass getCtClass(String className) throws NotFoundException {
		return pool.get(className);
	}

	public int nextSeqId() {
		return seqId++;
	}




<<<<<<< HEAD
		protected abstract String buildPackMethodBody();

		protected abstract String buildUnpackMethodBody();

		protected abstract String buildConvertMethodBody();

		protected abstract Template buildInstance(Class<?> c) throws NoSuchMethodException, InstantiationException, IllegalAccessException, InvocationTargetException;

		public BuildContextBase(JavassistTemplateBuilder director) {
			this.director = director;
		}

		protected void write(final String className, final String directoryName) {
			try {
				reset(className, false);
				buildClass();
				buildConstructor();
				buildMethodInit();
				buildPackMethod();
				buildUnpackMethod();
				buildConvertMethod();
				writeClassFile(directoryName);
			} catch (Exception e) {
				String code = getBuiltString();
				if(code != null) {
					LOG.error("builder: " + code, e);
					throw new TemplateBuildException("cannot compile: " + code, e);
				} else {
					throw new TemplateBuildException(e);
				}
			}
		}
		protected void writeClassFile(final String directoryName) throws CannotCompileException, IOException {
			tmplCtClass.writeFile(directoryName);
		}

		protected Template build(final String className) {
			try {
				reset(className, true);
				buildClass();
				buildConstructor();
				buildMethodInit();
				buildPackMethod();
				buildUnpackMethod();
				buildConvertMethod();
				return buildInstance(createClass());
			} catch (Exception e) {
				String code = getBuiltString();
				if(code != null) {
					LOG.error("builder: " + code, e);
					throw new TemplateBuildException("cannot compile: " + code, e);
				} else {
					throw new TemplateBuildException(e);
				}
			}
		}

		protected void reset(String className, boolean isBuilt) {
			if (isBuilt) {
				tmplName = className + "_$$_Template" + director.nextSeqId();
			} else {
				tmplName = className + "_$$_Template";
			}
			tmplCtClass = director.makeCtClass(tmplName);
		}

		protected void buildClass() throws CannotCompileException, NotFoundException {
			setSuperClass();
			tmplCtClass.addInterface(director.getCtClass(Template.class.getName()));
		}

		protected void buildPackMethod() throws CannotCompileException, NotFoundException {
			String mbody = buildPackMethodBody();
			int mod = javassist.Modifier.PUBLIC;
			CtClass returnType = CtClass.voidType;
			String mname = "pack";
			CtClass[] paramTypes = new CtClass[] {
					director.getCtClass(Packer.class.getName()),
					director.getCtClass(Object.class.getName())
			};
			CtClass[] exceptTypes = new CtClass[] {
					director.getCtClass(IOException.class.getName())
			};
			CtMethod newCtMethod = CtNewMethod.make(
					mod, returnType, mname,
					paramTypes, exceptTypes, mbody, tmplCtClass);
			tmplCtClass.addMethod(newCtMethod);
		}

		protected void buildUnpackMethod() throws CannotCompileException, NotFoundException {
			String mbody = buildUnpackMethodBody();
			int mod = javassist.Modifier.PUBLIC;
			CtClass returnType = director.getCtClass(Object.class.getName());
			String mname = "unpack";
			CtClass[] paramTypes = new CtClass[] {
					director.getCtClass(Unpacker.class.getName()),
					director.getCtClass(Object.class.getName())
			};
			CtClass[] exceptTypes = new CtClass[] {
					director.getCtClass(MessageTypeException.class.getName())
			};
			CtMethod newCtMethod = CtNewMethod.make(
					mod, returnType, mname,
					paramTypes, exceptTypes, mbody, tmplCtClass);
			tmplCtClass.addMethod(newCtMethod);
		}

		protected void buildConvertMethod() throws CannotCompileException, NotFoundException {
			String mbody = buildConvertMethodBody();
			int mod = javassist.Modifier.PUBLIC;
			CtClass returnType = director.getCtClass(Object.class.getName());
			String mname = "convert";
			CtClass[] paramTypes = new CtClass[] {
					director.getCtClass(MessagePackObject.class.getName()),
					director.getCtClass(Object.class.getName())
			};
			CtClass[] exceptTypes = new CtClass[] {
					director.getCtClass(MessageTypeException.class.getName())
			};
			CtMethod newCtMethod = CtNewMethod.make(
					mod, returnType, mname,
					paramTypes, exceptTypes, mbody, tmplCtClass);
			tmplCtClass.addMethod(newCtMethod);
		}

		protected Class<?> createClass() throws CannotCompileException {
			return (Class<?>) tmplCtClass.toClass(null, null);
		}

		protected StringBuilder stringBuilder = null;

		protected void resetStringBuilder() {
			stringBuilder = new StringBuilder();
		}

		protected void buildString(String str) {
			stringBuilder.append(str);
		}

		protected void buildString(String format, Object... args) {
			stringBuilder.append(String.format(format, args));
		}

		protected String getBuiltString() {
			if(stringBuilder == null) {
				return null;
			}
			return stringBuilder.toString();
		}
	}

	public static abstract class JavassistTemplate extends AbstractTemplate {
		public Class<?> targetClass;
		public Template[] templates;

		public JavassistTemplate(Class<?> targetClass, Template[] templates) {
			this.targetClass = targetClass;
			this.templates = templates;
		}
	}

	private static class BuildContext extends BuildContextBase {
		protected FieldEntry[] entries;
		protected Class<?> origClass;
		protected String origName;
		protected Template[] templates;
		protected int minimumArrayLength;

		public BuildContext(JavassistTemplateBuilder director) {
			super(director);
		}

		public void writeTemplateClass(Class<?> targetClass, FieldEntry[] entries,
				Template[] templates, final String directoryName) {
			this.entries = entries;
			this.templates = templates;
			this.origClass = targetClass;
			this.origName = this.origClass.getName();
			write(this.origName, directoryName);
		}

		public Template buildTemplate(Class<?> targetClass, FieldEntry[] entries, Template[] templates) {
			this.entries = entries;
			this.templates = templates;
			this.origClass = targetClass;
			this.origName = this.origClass.getName();
			return build(this.origName);
		}

		protected void setSuperClass() throws CannotCompileException, NotFoundException {
			this.tmplCtClass.setSuperclass(
					director.getCtClass(JavassistTemplate.class.getName()));
		}

		protected void buildConstructor() throws CannotCompileException, NotFoundException {
			// Constructor(Class targetClass, Template[] templates)
			CtConstructor newCtCons = CtNewConstructor.make(
				new CtClass[] {
					director.getCtClass(Class.class.getName()),
					director.getCtClass(Template.class.getName()+"[]")
				},
				new CtClass[0],
				this.tmplCtClass);
			this.tmplCtClass.addConstructor(newCtCons);
		}

		protected Template buildInstance(Class<?> targetClass, Class<?> tmplClass, Template[] tmpls) {
			try {
				Constructor<?> cons = tmplClass.getConstructor(new Class[] {
						Class.class,
						Template[].class
				});
				Object tmpl = cons.newInstance(new Object[] {
						targetClass,
						tmpls
				});
				return (Template)tmpl;
			} catch (Exception e) {
				throw new TemplateBuildException(e);
			}
		}

		protected Template buildInstance(Class<?> c) throws NoSuchMethodException, InstantiationException, IllegalAccessException, InvocationTargetException {
			Constructor<?> cons = c.getConstructor(new Class[] {
					Class.class,
					Template[].class
				});
			Object tmpl = cons.newInstance(new Object[] {
					this.origClass,
					this.templates
				});
			return (Template)tmpl;
		}

		protected void buildMethodInit() {
			this.minimumArrayLength = 0;
			for(int i=0; i < entries.length; i++) {
				FieldEntry e = entries[i];
				if(e.isRequired() || e.isNullable()) {
					this.minimumArrayLength = i+1;
				}
			}
		}

		protected String buildPackMethodBody() {
			resetStringBuilder();
			buildString("{");
			buildString("%s _$$_t = (%s)$2;", this.origName, this.origName);
			buildString("$1.packArray(%d);", entries.length);
			for(int i=0; i < entries.length; i++) {
				FieldEntry e = entries[i];
				if(!e.isAvailable()) {
					buildString("$1.packNil();");
					continue;
				}
				Class<?> type = e.getType();
				if(type.isPrimitive()) {
					buildString("$1.%s(_$$_t.%s);", primitivePackName(type), e.getName());
				} else {
					buildString("if(_$$_t.%s == null) {", e.getName());
					if(!e.isNullable() && !e.isOptional()) {
						buildString("throw new %s();", MessageTypeException.class.getName());
					} else {
						buildString("$1.packNil();");
					}
					buildString("} else {");
					buildString("  this.templates[%d].pack($1, _$$_t.%s);", i, e.getName());
					buildString("}");
				}
			}
			buildString("}");
			return getBuiltString();
		}

		protected String buildUnpackMethodBody() {
			resetStringBuilder();
			buildString("{ ");

			buildString("%s _$$_t;", this.origName);
			buildString("if($2 == null) {");
			buildString("  _$$_t = new %s();", this.origName);
			buildString("} else {");
			buildString("  _$$_t = (%s)$2;", this.origName);
			buildString("}");

			buildString("int length = $1.unpackArray();");
			buildString("if(length < %d) {", this.minimumArrayLength);
			buildString("  throw new %s();", MessageTypeException.class.getName());
			buildString("}");

			int i;
			for(i=0; i < this.minimumArrayLength; i++) {
				FieldEntry e = entries[i];
				if(!e.isAvailable()) {
					buildString("$1.unpackObject();");
					continue;
				}

				buildString("if($1.tryUnpackNull()) {");
					if(e.isRequired()) {
						// Required + nil => exception
						buildString("throw new %s();", MessageTypeException.class.getName());
					} else if(e.isOptional()) {
						// Optional + nil => keep default value
					} else {  // Nullable
						// Nullable + nil => set null
						buildString("_$$_t.%s = null;", e.getName());
					}
				buildString("} else {");
					Class<?> type = e.getType();
					if(type.isPrimitive()) {
						buildString("_$$_t.%s = $1.%s();", e.getName(), primitiveUnpackName(type));
					} else {
						buildString("_$$_t.%s = (%s)this.templates[%d].unpack($1, _$$_t.%s);", e.getName(), e.getJavaTypeName(), i, e.getName());
					}
				buildString("}");
			}

			for(; i < entries.length; i++) {
				buildString("if(length <= %d) { return _$$_t; }", i);

				FieldEntry e = entries[i];
				if(!e.isAvailable()) {
					buildString("$1.unpackObject();");
					continue;
				}

				buildString("if($1.tryUnpackNull()) {");
					// this is Optional field becaue i >= minimumArrayLength
					// Optional + nil => keep default value
				buildString("} else {");
					Class<?> type = e.getType();
					if(type.isPrimitive()) {
						buildString("_$$_t.%s = $1.%s();", e.getName(), primitiveUnpackName(type));
					} else {
						buildString("_$$_t.%s = (%s)this.templates[%d].unpack($1, _$$_t.%s);", e.getName(), e.getJavaTypeName(), i, e.getName());
					}
				buildString("}");
			}

			// latter entries are all Optional + nil => keep default value

			buildString("for(int i=%d; i < length; i++) {", i);
			buildString("  $1.unpackObject();");
			buildString("}");

			buildString("return _$$_t;");

			buildString("}");
			return getBuiltString();
		}

		protected String buildConvertMethodBody() {
			resetStringBuilder();
			buildString("{ ");

			buildString("%s _$$_t;", this.origName);
			buildString("if($2 == null) {");
			buildString("  _$$_t = new %s();", this.origName);
			buildString("} else {");
			buildString("  _$$_t = (%s)$2;", this.origName);
			buildString("}");

			buildString("%s[] array = $1.asArray();", MessagePackObject.class.getName());
			buildString("int length = array.length;");
			buildString("if(length < %d) {", this.minimumArrayLength);
			buildString("  throw new %s();", MessageTypeException.class.getName());
			buildString("}");

			buildString("%s obj;", MessagePackObject.class.getName());

			int i;
			for(i=0; i < this.minimumArrayLength; i++) {
				FieldEntry e = entries[i];
				if(!e.isAvailable()) {
					continue;
				}

				buildString("obj = array[%d];", i);
				buildString("if(obj.isNil()) {");
					if(e.isRequired()) {
						// Required + nil => exception
						buildString("throw new %s();", MessageTypeException.class.getName());
					} else if(e.isOptional()) {
						// Optional + nil => keep default value
					} else {  // Nullable
						// Nullable + nil => set null
						buildString("_$$_t.%s = null;", e.getName());
					}
				buildString("} else {");
					Class<?> type = e.getType();
					if(type.isPrimitive()) {
						buildString("_$$_t.%s = obj.%s();", e.getName(), primitiveConvertName(type));
					} else {
						buildString("_$$_t.%s = (%s)this.templates[%d].convert(obj, _$$_t.%s);", e.getName(), e.getJavaTypeName(), i, e.getName());
					}
				buildString("}");
			}

			for(; i < entries.length; i++) {
				buildString("if(length <= %d) { return _$$_t; }", i);

				FieldEntry e = entries[i];
				if(!e.isAvailable()) {
					continue;
				}

				buildString("obj = array[%d];", i);
				buildString("if(obj.isNil()) {");
					// this is Optional field becaue i >= minimumArrayLength
					// Optional + nil => keep default value
				buildString("} else {");
					Class<?> type = e.getType();
					if(type.isPrimitive()) {
						buildString("_$$_t.%s = obj.%s();", e.getName(), primitiveConvertName(type));
					} else {
						buildString("_$$_t.%s = (%s)this.templates[%d].convert(obj, _$$_t.%s);", e.getName(), e.getJavaTypeName(), i, e.getName());
					}
				buildString("}");
			}

			// latter entries are all Optional + nil => keep default value

			buildString("return _$$_t;");

			buildString("}");
			return getBuiltString();
		}

		protected String primitivePackName(Class<?> type) {
			if(type == boolean.class) {
				return "packBoolean";
			} else if(type == byte.class) {
				return "packByte";
			} else if(type == short.class) {
				return "packShort";
			} else if(type == int.class) {
				return "packInt";
			} else if(type == long.class) {
				return "packLong";
			} else if(type == float.class) {
				return "packFloat";
			} else if(type == double.class) {
				return "packDouble";
			}
			return null;
		}

		protected String primitiveUnpackName(Class<?> type) {
			if(type == boolean.class) {
				return "unpackBoolean";
			} else if(type == byte.class) {
				return "unpackByte";
			} else if(type == short.class) {
				return "unpackShort";
			} else if(type == int.class) {
				return "unpackInt";
			} else if(type == long.class) {
				return "unpackLong";
			} else if(type == float.class) {
				return "unpackFloat";
			} else if(type == double.class) {
				return "unpackDouble";
			}
			return null;
		}

		protected String primitiveConvertName(Class<?> type) {
			if(type == boolean.class) {
				return "asBoolean";
			} else if(type == byte.class) {
				return "asByte";
			} else if(type == short.class) {
				return "asShort";
			} else if(type == int.class) {
				return "asInt";
			} else if(type == long.class) {
				return "asLong";
			} else if(type == float.class) {
				return "asFloat";
			} else if(type == double.class) {
				return "asDouble";
			}
			return null;
		}
	}

	@Override
	public Class<?> loadTemplateClass(Class<?> targetClass) {
		String tmplClassName = targetClass.getName() + "_$$_Template";
		ClassLoader cl = this.getClass().getClassLoader();// TODO
		try {
			return cl.loadClass(tmplClassName);
		} catch (ClassNotFoundException e) {
			LOG.debug("Tmplate class not found: " + tmplClassName);
			return null;
		}
	}

	@Override
	public Template initializeTemplate(Class<?> targetClass, Class<?> tmplClass, FieldEntry[] entries) {
		Template[] tmpls = toTemplates(entries);
		BuildContext bc = new BuildContext(this);
		return bc.buildInstance(targetClass, tmplClass, tmpls);
	}

	@Override
	public void writeTemplateClass(Class<?> targetClass, FieldEntry[] entries, String directoryName) {
		Template[] tmpls = toTemplates(entries);
		BuildContext bc = new BuildContext(this);
		bc.writeTemplateClass(targetClass, entries, tmpls, directoryName);
	}

	public Template buildTemplate(Class<?> targetClass, FieldEntry[] entries) {
		Template[] tmpls = toTemplates(entries);
		BuildContext bc = new BuildContext(this);
		return bc.buildTemplate(targetClass, entries, tmpls);
	}

	private static Template[] toTemplates(FieldEntry[] from) {
=======
	@Override
	public Template buildTemplate(Class<?> targetClass, IFieldEntry[] entries) {
>>>>>>> 21f0d0bf
		// FIXME private / packagefields
		//for(FieldEntry e : entries) {
		//	Field f = e.getField();
		//	int mod = f.getModifiers();
		//	if(!Modifier.isPublic(mod)) {
		//		f.setAccessible(true);
		//	}
		//}

<<<<<<< HEAD
		Template[] tmpls = new Template[from.length];
		for(int i=0; i < from.length; i++) {
			FieldEntry e = from[i];
=======
		Template[] tmpls = new Template[entries.length];
		for(int i=0; i < entries.length; i++) {
			IFieldEntry e = entries[i];
>>>>>>> 21f0d0bf
			if(!e.isAvailable()) {
				tmpls[i] = null;
			} else {
				Template tmpl = TemplateRegistry.lookup(e.getGenericType(), true);
				tmpls[i] = tmpl;
			}
		}
<<<<<<< HEAD
		return tmpls;
=======

		BuildContextBase bc = getBuildContextFacotry().createBuildContext(this);
		return bc.buildTemplate(targetClass, entries, tmpls);
>>>>>>> 21f0d0bf
	}

	@Override
	public IFieldEntryReader getFieldEntryReader() {
		return reader;
	}

	public BuildContextFactory getBuildContextFacotry() {
		return buildContextFactory;
	}

	
    /*
	static class JavassistOrdinalEnumTemplate extends ReflectionTemplateBuilder.ReflectionOrdinalEnumTemplate {
		JavassistOrdinalEnumTemplate(Enum<?>[] entries) {
			super(entries);
		}
	}

	@Override
	public void writeOrdinalEnumTemplateClass(Class<?> targetClass, Enum<?>[] entires, String directoryName) {
		throw new UnsupportedOperationException("not supported yet.");// TODO
	}

	public Template buildOrdinalEnumTemplate(Class<?> targetClass, Enum<?>[] entries) {
		return new JavassistOrdinalEnumTemplate(entries);
	}

	@Override
	public void writeArrayTemplateClass(Type arrayType, Type genericBaseType,
			Class<?> baseClass, int dim, String directoryName) {
		throw new UnsupportedOperationException("not supported yet.");//TODO
	}

	public Template buildArrayTemplate(Type arrayType, Type genericBaseType, Class<?> baseClass, int dim) {
		if(dim == 1) {
			if(baseClass == boolean.class) {
				return BooleanArrayTemplate.getInstance();
			} else if(baseClass == short.class) {
				return ShortArrayTemplate.getInstance();
			} else if(baseClass == int.class) {
				return IntArrayTemplate.getInstance();
			} else if(baseClass == long.class) {
				return LongArrayTemplate.getInstance();
			} else if(baseClass == float.class) {
				return FloatArrayTemplate.getInstance();
			} else if(baseClass == double.class) {
				return DoubleArrayTemplate.getInstance();
			} else {
				// FIXME
				Template baseTemplate = TemplateRegistry.lookup(genericBaseType);
				return new ReflectionTemplateBuilder.ReflectionObjectArrayTemplate(baseClass, baseTemplate);
			}
		} else if(dim == 2) {
			// FIXME
			Class<?> componentClass = Array.newInstance(baseClass, 0).getClass();
			Template componentTemplate = buildArrayTemplate(arrayType, genericBaseType, baseClass, dim-1);
			return new ReflectionTemplateBuilder.ReflectionMultidimentionalArrayTemplate(componentClass, componentTemplate);
		} else {
			// FIXME
			ReflectionTemplateBuilder.ReflectionMultidimentionalArrayTemplate componentTemplate = (ReflectionTemplateBuilder.ReflectionMultidimentionalArrayTemplate)
				buildArrayTemplate(arrayType, genericBaseType, baseClass, dim-1);
			Class<?> componentClass = Array.newInstance(componentTemplate.getComponentClass(), 0).getClass();
			return new ReflectionTemplateBuilder.ReflectionMultidimentionalArrayTemplate(componentClass, componentTemplate);
		}
	}*/
}
<|MERGE_RESOLUTION|>--- conflicted
+++ resolved
@@ -17,25 +17,14 @@
 //
 package org.msgpack.template;
 
-import java.io.IOException;
-import java.lang.reflect.Array;
-import java.lang.reflect.Constructor;
-import java.lang.reflect.InvocationTargetException;
-import java.lang.reflect.Type;
 import java.lang.Thread;
 
 import org.msgpack.*;
 
-import javassist.CannotCompileException;
 import javassist.ClassPool;
 import javassist.CtClass;
-import javassist.CtConstructor;
-import javassist.CtMethod;
-import javassist.CtNewConstructor;
-import javassist.CtNewMethod;
 import javassist.LoaderClassPath;
 import javassist.NotFoundException;
-import javassist.ClassClassPath;
 
 import org.slf4j.Logger;
 import org.slf4j.LoggerFactory;
@@ -135,533 +124,8 @@
 	}
 
 
-
-
-<<<<<<< HEAD
-		protected abstract String buildPackMethodBody();
-
-		protected abstract String buildUnpackMethodBody();
-
-		protected abstract String buildConvertMethodBody();
-
-		protected abstract Template buildInstance(Class<?> c) throws NoSuchMethodException, InstantiationException, IllegalAccessException, InvocationTargetException;
-
-		public BuildContextBase(JavassistTemplateBuilder director) {
-			this.director = director;
-		}
-
-		protected void write(final String className, final String directoryName) {
-			try {
-				reset(className, false);
-				buildClass();
-				buildConstructor();
-				buildMethodInit();
-				buildPackMethod();
-				buildUnpackMethod();
-				buildConvertMethod();
-				writeClassFile(directoryName);
-			} catch (Exception e) {
-				String code = getBuiltString();
-				if(code != null) {
-					LOG.error("builder: " + code, e);
-					throw new TemplateBuildException("cannot compile: " + code, e);
-				} else {
-					throw new TemplateBuildException(e);
-				}
-			}
-		}
-		protected void writeClassFile(final String directoryName) throws CannotCompileException, IOException {
-			tmplCtClass.writeFile(directoryName);
-		}
-
-		protected Template build(final String className) {
-			try {
-				reset(className, true);
-				buildClass();
-				buildConstructor();
-				buildMethodInit();
-				buildPackMethod();
-				buildUnpackMethod();
-				buildConvertMethod();
-				return buildInstance(createClass());
-			} catch (Exception e) {
-				String code = getBuiltString();
-				if(code != null) {
-					LOG.error("builder: " + code, e);
-					throw new TemplateBuildException("cannot compile: " + code, e);
-				} else {
-					throw new TemplateBuildException(e);
-				}
-			}
-		}
-
-		protected void reset(String className, boolean isBuilt) {
-			if (isBuilt) {
-				tmplName = className + "_$$_Template" + director.nextSeqId();
-			} else {
-				tmplName = className + "_$$_Template";
-			}
-			tmplCtClass = director.makeCtClass(tmplName);
-		}
-
-		protected void buildClass() throws CannotCompileException, NotFoundException {
-			setSuperClass();
-			tmplCtClass.addInterface(director.getCtClass(Template.class.getName()));
-		}
-
-		protected void buildPackMethod() throws CannotCompileException, NotFoundException {
-			String mbody = buildPackMethodBody();
-			int mod = javassist.Modifier.PUBLIC;
-			CtClass returnType = CtClass.voidType;
-			String mname = "pack";
-			CtClass[] paramTypes = new CtClass[] {
-					director.getCtClass(Packer.class.getName()),
-					director.getCtClass(Object.class.getName())
-			};
-			CtClass[] exceptTypes = new CtClass[] {
-					director.getCtClass(IOException.class.getName())
-			};
-			CtMethod newCtMethod = CtNewMethod.make(
-					mod, returnType, mname,
-					paramTypes, exceptTypes, mbody, tmplCtClass);
-			tmplCtClass.addMethod(newCtMethod);
-		}
-
-		protected void buildUnpackMethod() throws CannotCompileException, NotFoundException {
-			String mbody = buildUnpackMethodBody();
-			int mod = javassist.Modifier.PUBLIC;
-			CtClass returnType = director.getCtClass(Object.class.getName());
-			String mname = "unpack";
-			CtClass[] paramTypes = new CtClass[] {
-					director.getCtClass(Unpacker.class.getName()),
-					director.getCtClass(Object.class.getName())
-			};
-			CtClass[] exceptTypes = new CtClass[] {
-					director.getCtClass(MessageTypeException.class.getName())
-			};
-			CtMethod newCtMethod = CtNewMethod.make(
-					mod, returnType, mname,
-					paramTypes, exceptTypes, mbody, tmplCtClass);
-			tmplCtClass.addMethod(newCtMethod);
-		}
-
-		protected void buildConvertMethod() throws CannotCompileException, NotFoundException {
-			String mbody = buildConvertMethodBody();
-			int mod = javassist.Modifier.PUBLIC;
-			CtClass returnType = director.getCtClass(Object.class.getName());
-			String mname = "convert";
-			CtClass[] paramTypes = new CtClass[] {
-					director.getCtClass(MessagePackObject.class.getName()),
-					director.getCtClass(Object.class.getName())
-			};
-			CtClass[] exceptTypes = new CtClass[] {
-					director.getCtClass(MessageTypeException.class.getName())
-			};
-			CtMethod newCtMethod = CtNewMethod.make(
-					mod, returnType, mname,
-					paramTypes, exceptTypes, mbody, tmplCtClass);
-			tmplCtClass.addMethod(newCtMethod);
-		}
-
-		protected Class<?> createClass() throws CannotCompileException {
-			return (Class<?>) tmplCtClass.toClass(null, null);
-		}
-
-		protected StringBuilder stringBuilder = null;
-
-		protected void resetStringBuilder() {
-			stringBuilder = new StringBuilder();
-		}
-
-		protected void buildString(String str) {
-			stringBuilder.append(str);
-		}
-
-		protected void buildString(String format, Object... args) {
-			stringBuilder.append(String.format(format, args));
-		}
-
-		protected String getBuiltString() {
-			if(stringBuilder == null) {
-				return null;
-			}
-			return stringBuilder.toString();
-		}
-	}
-
-	public static abstract class JavassistTemplate extends AbstractTemplate {
-		public Class<?> targetClass;
-		public Template[] templates;
-
-		public JavassistTemplate(Class<?> targetClass, Template[] templates) {
-			this.targetClass = targetClass;
-			this.templates = templates;
-		}
-	}
-
-	private static class BuildContext extends BuildContextBase {
-		protected FieldEntry[] entries;
-		protected Class<?> origClass;
-		protected String origName;
-		protected Template[] templates;
-		protected int minimumArrayLength;
-
-		public BuildContext(JavassistTemplateBuilder director) {
-			super(director);
-		}
-
-		public void writeTemplateClass(Class<?> targetClass, FieldEntry[] entries,
-				Template[] templates, final String directoryName) {
-			this.entries = entries;
-			this.templates = templates;
-			this.origClass = targetClass;
-			this.origName = this.origClass.getName();
-			write(this.origName, directoryName);
-		}
-
-		public Template buildTemplate(Class<?> targetClass, FieldEntry[] entries, Template[] templates) {
-			this.entries = entries;
-			this.templates = templates;
-			this.origClass = targetClass;
-			this.origName = this.origClass.getName();
-			return build(this.origName);
-		}
-
-		protected void setSuperClass() throws CannotCompileException, NotFoundException {
-			this.tmplCtClass.setSuperclass(
-					director.getCtClass(JavassistTemplate.class.getName()));
-		}
-
-		protected void buildConstructor() throws CannotCompileException, NotFoundException {
-			// Constructor(Class targetClass, Template[] templates)
-			CtConstructor newCtCons = CtNewConstructor.make(
-				new CtClass[] {
-					director.getCtClass(Class.class.getName()),
-					director.getCtClass(Template.class.getName()+"[]")
-				},
-				new CtClass[0],
-				this.tmplCtClass);
-			this.tmplCtClass.addConstructor(newCtCons);
-		}
-
-		protected Template buildInstance(Class<?> targetClass, Class<?> tmplClass, Template[] tmpls) {
-			try {
-				Constructor<?> cons = tmplClass.getConstructor(new Class[] {
-						Class.class,
-						Template[].class
-				});
-				Object tmpl = cons.newInstance(new Object[] {
-						targetClass,
-						tmpls
-				});
-				return (Template)tmpl;
-			} catch (Exception e) {
-				throw new TemplateBuildException(e);
-			}
-		}
-
-		protected Template buildInstance(Class<?> c) throws NoSuchMethodException, InstantiationException, IllegalAccessException, InvocationTargetException {
-			Constructor<?> cons = c.getConstructor(new Class[] {
-					Class.class,
-					Template[].class
-				});
-			Object tmpl = cons.newInstance(new Object[] {
-					this.origClass,
-					this.templates
-				});
-			return (Template)tmpl;
-		}
-
-		protected void buildMethodInit() {
-			this.minimumArrayLength = 0;
-			for(int i=0; i < entries.length; i++) {
-				FieldEntry e = entries[i];
-				if(e.isRequired() || e.isNullable()) {
-					this.minimumArrayLength = i+1;
-				}
-			}
-		}
-
-		protected String buildPackMethodBody() {
-			resetStringBuilder();
-			buildString("{");
-			buildString("%s _$$_t = (%s)$2;", this.origName, this.origName);
-			buildString("$1.packArray(%d);", entries.length);
-			for(int i=0; i < entries.length; i++) {
-				FieldEntry e = entries[i];
-				if(!e.isAvailable()) {
-					buildString("$1.packNil();");
-					continue;
-				}
-				Class<?> type = e.getType();
-				if(type.isPrimitive()) {
-					buildString("$1.%s(_$$_t.%s);", primitivePackName(type), e.getName());
-				} else {
-					buildString("if(_$$_t.%s == null) {", e.getName());
-					if(!e.isNullable() && !e.isOptional()) {
-						buildString("throw new %s();", MessageTypeException.class.getName());
-					} else {
-						buildString("$1.packNil();");
-					}
-					buildString("} else {");
-					buildString("  this.templates[%d].pack($1, _$$_t.%s);", i, e.getName());
-					buildString("}");
-				}
-			}
-			buildString("}");
-			return getBuiltString();
-		}
-
-		protected String buildUnpackMethodBody() {
-			resetStringBuilder();
-			buildString("{ ");
-
-			buildString("%s _$$_t;", this.origName);
-			buildString("if($2 == null) {");
-			buildString("  _$$_t = new %s();", this.origName);
-			buildString("} else {");
-			buildString("  _$$_t = (%s)$2;", this.origName);
-			buildString("}");
-
-			buildString("int length = $1.unpackArray();");
-			buildString("if(length < %d) {", this.minimumArrayLength);
-			buildString("  throw new %s();", MessageTypeException.class.getName());
-			buildString("}");
-
-			int i;
-			for(i=0; i < this.minimumArrayLength; i++) {
-				FieldEntry e = entries[i];
-				if(!e.isAvailable()) {
-					buildString("$1.unpackObject();");
-					continue;
-				}
-
-				buildString("if($1.tryUnpackNull()) {");
-					if(e.isRequired()) {
-						// Required + nil => exception
-						buildString("throw new %s();", MessageTypeException.class.getName());
-					} else if(e.isOptional()) {
-						// Optional + nil => keep default value
-					} else {  // Nullable
-						// Nullable + nil => set null
-						buildString("_$$_t.%s = null;", e.getName());
-					}
-				buildString("} else {");
-					Class<?> type = e.getType();
-					if(type.isPrimitive()) {
-						buildString("_$$_t.%s = $1.%s();", e.getName(), primitiveUnpackName(type));
-					} else {
-						buildString("_$$_t.%s = (%s)this.templates[%d].unpack($1, _$$_t.%s);", e.getName(), e.getJavaTypeName(), i, e.getName());
-					}
-				buildString("}");
-			}
-
-			for(; i < entries.length; i++) {
-				buildString("if(length <= %d) { return _$$_t; }", i);
-
-				FieldEntry e = entries[i];
-				if(!e.isAvailable()) {
-					buildString("$1.unpackObject();");
-					continue;
-				}
-
-				buildString("if($1.tryUnpackNull()) {");
-					// this is Optional field becaue i >= minimumArrayLength
-					// Optional + nil => keep default value
-				buildString("} else {");
-					Class<?> type = e.getType();
-					if(type.isPrimitive()) {
-						buildString("_$$_t.%s = $1.%s();", e.getName(), primitiveUnpackName(type));
-					} else {
-						buildString("_$$_t.%s = (%s)this.templates[%d].unpack($1, _$$_t.%s);", e.getName(), e.getJavaTypeName(), i, e.getName());
-					}
-				buildString("}");
-			}
-
-			// latter entries are all Optional + nil => keep default value
-
-			buildString("for(int i=%d; i < length; i++) {", i);
-			buildString("  $1.unpackObject();");
-			buildString("}");
-
-			buildString("return _$$_t;");
-
-			buildString("}");
-			return getBuiltString();
-		}
-
-		protected String buildConvertMethodBody() {
-			resetStringBuilder();
-			buildString("{ ");
-
-			buildString("%s _$$_t;", this.origName);
-			buildString("if($2 == null) {");
-			buildString("  _$$_t = new %s();", this.origName);
-			buildString("} else {");
-			buildString("  _$$_t = (%s)$2;", this.origName);
-			buildString("}");
-
-			buildString("%s[] array = $1.asArray();", MessagePackObject.class.getName());
-			buildString("int length = array.length;");
-			buildString("if(length < %d) {", this.minimumArrayLength);
-			buildString("  throw new %s();", MessageTypeException.class.getName());
-			buildString("}");
-
-			buildString("%s obj;", MessagePackObject.class.getName());
-
-			int i;
-			for(i=0; i < this.minimumArrayLength; i++) {
-				FieldEntry e = entries[i];
-				if(!e.isAvailable()) {
-					continue;
-				}
-
-				buildString("obj = array[%d];", i);
-				buildString("if(obj.isNil()) {");
-					if(e.isRequired()) {
-						// Required + nil => exception
-						buildString("throw new %s();", MessageTypeException.class.getName());
-					} else if(e.isOptional()) {
-						// Optional + nil => keep default value
-					} else {  // Nullable
-						// Nullable + nil => set null
-						buildString("_$$_t.%s = null;", e.getName());
-					}
-				buildString("} else {");
-					Class<?> type = e.getType();
-					if(type.isPrimitive()) {
-						buildString("_$$_t.%s = obj.%s();", e.getName(), primitiveConvertName(type));
-					} else {
-						buildString("_$$_t.%s = (%s)this.templates[%d].convert(obj, _$$_t.%s);", e.getName(), e.getJavaTypeName(), i, e.getName());
-					}
-				buildString("}");
-			}
-
-			for(; i < entries.length; i++) {
-				buildString("if(length <= %d) { return _$$_t; }", i);
-
-				FieldEntry e = entries[i];
-				if(!e.isAvailable()) {
-					continue;
-				}
-
-				buildString("obj = array[%d];", i);
-				buildString("if(obj.isNil()) {");
-					// this is Optional field becaue i >= minimumArrayLength
-					// Optional + nil => keep default value
-				buildString("} else {");
-					Class<?> type = e.getType();
-					if(type.isPrimitive()) {
-						buildString("_$$_t.%s = obj.%s();", e.getName(), primitiveConvertName(type));
-					} else {
-						buildString("_$$_t.%s = (%s)this.templates[%d].convert(obj, _$$_t.%s);", e.getName(), e.getJavaTypeName(), i, e.getName());
-					}
-				buildString("}");
-			}
-
-			// latter entries are all Optional + nil => keep default value
-
-			buildString("return _$$_t;");
-
-			buildString("}");
-			return getBuiltString();
-		}
-
-		protected String primitivePackName(Class<?> type) {
-			if(type == boolean.class) {
-				return "packBoolean";
-			} else if(type == byte.class) {
-				return "packByte";
-			} else if(type == short.class) {
-				return "packShort";
-			} else if(type == int.class) {
-				return "packInt";
-			} else if(type == long.class) {
-				return "packLong";
-			} else if(type == float.class) {
-				return "packFloat";
-			} else if(type == double.class) {
-				return "packDouble";
-			}
-			return null;
-		}
-
-		protected String primitiveUnpackName(Class<?> type) {
-			if(type == boolean.class) {
-				return "unpackBoolean";
-			} else if(type == byte.class) {
-				return "unpackByte";
-			} else if(type == short.class) {
-				return "unpackShort";
-			} else if(type == int.class) {
-				return "unpackInt";
-			} else if(type == long.class) {
-				return "unpackLong";
-			} else if(type == float.class) {
-				return "unpackFloat";
-			} else if(type == double.class) {
-				return "unpackDouble";
-			}
-			return null;
-		}
-
-		protected String primitiveConvertName(Class<?> type) {
-			if(type == boolean.class) {
-				return "asBoolean";
-			} else if(type == byte.class) {
-				return "asByte";
-			} else if(type == short.class) {
-				return "asShort";
-			} else if(type == int.class) {
-				return "asInt";
-			} else if(type == long.class) {
-				return "asLong";
-			} else if(type == float.class) {
-				return "asFloat";
-			} else if(type == double.class) {
-				return "asDouble";
-			}
-			return null;
-		}
-	}
-
-	@Override
-	public Class<?> loadTemplateClass(Class<?> targetClass) {
-		String tmplClassName = targetClass.getName() + "_$$_Template";
-		ClassLoader cl = this.getClass().getClassLoader();// TODO
-		try {
-			return cl.loadClass(tmplClassName);
-		} catch (ClassNotFoundException e) {
-			LOG.debug("Tmplate class not found: " + tmplClassName);
-			return null;
-		}
-	}
-
-	@Override
-	public Template initializeTemplate(Class<?> targetClass, Class<?> tmplClass, FieldEntry[] entries) {
-		Template[] tmpls = toTemplates(entries);
-		BuildContext bc = new BuildContext(this);
-		return bc.buildInstance(targetClass, tmplClass, tmpls);
-	}
-
-	@Override
-	public void writeTemplateClass(Class<?> targetClass, FieldEntry[] entries, String directoryName) {
-		Template[] tmpls = toTemplates(entries);
-		BuildContext bc = new BuildContext(this);
-		bc.writeTemplateClass(targetClass, entries, tmpls, directoryName);
-	}
-
-	public Template buildTemplate(Class<?> targetClass, FieldEntry[] entries) {
-		Template[] tmpls = toTemplates(entries);
-		BuildContext bc = new BuildContext(this);
-		return bc.buildTemplate(targetClass, entries, tmpls);
-	}
-
-	private static Template[] toTemplates(FieldEntry[] from) {
-=======
 	@Override
 	public Template buildTemplate(Class<?> targetClass, IFieldEntry[] entries) {
->>>>>>> 21f0d0bf
 		// FIXME private / packagefields
 		//for(FieldEntry e : entries) {
 		//	Field f = e.getField();
@@ -671,15 +135,9 @@
 		//	}
 		//}
 
-<<<<<<< HEAD
-		Template[] tmpls = new Template[from.length];
-		for(int i=0; i < from.length; i++) {
-			FieldEntry e = from[i];
-=======
 		Template[] tmpls = new Template[entries.length];
 		for(int i=0; i < entries.length; i++) {
 			IFieldEntry e = entries[i];
->>>>>>> 21f0d0bf
 			if(!e.isAvailable()) {
 				tmpls[i] = null;
 			} else {
@@ -687,13 +145,9 @@
 				tmpls[i] = tmpl;
 			}
 		}
-<<<<<<< HEAD
-		return tmpls;
-=======
 
 		BuildContextBase bc = getBuildContextFacotry().createBuildContext(this);
 		return bc.buildTemplate(targetClass, entries, tmpls);
->>>>>>> 21f0d0bf
 	}
 
 	@Override
