from distutils.core import setup, Extension
from Cython.Distutils import build_ext
import os

version = '0.0.1'

PACKAGE_ROOT = os.getcwdu()
INCLUDE_PATH = os.path.join(PACKAGE_ROOT, 'include')
<<<<<<< HEAD
msgpack_mod = Extension('msgpack',
                        sources=['msgpack.cpp'],
=======
msgpack_mod = Extension('msgpack._msgpack',
                        sources=['msgpack/_msgpack.pyx'],
>>>>>>> 3a9f74e7
                        include_dirs=[INCLUDE_PATH])

desc = 'MessagePack serializer/desirializer.'
long_desc = desc + """

Python binding of MessagePack_.

This package is under development.

.. _MessagePack: http://msgpack.sourceforge.jp/

What's MessagePack? (from http://msgpack.sourceforge.jp/)

 MessagePack is a binary-based efficient data interchange format that is
 focused on high performance. It is like JSON, but very fast and small.
"""

setup(name='msgpack',
      author='Naoki INADA',
      author_email='songofacandy@gmail.com',
      version=version,
      cmdclass={'build_ext': build_ext},
      ext_modules=[msgpack_mod],
      description=desc,
      long_description=long_desc,
      )<|MERGE_RESOLUTION|>--- conflicted
+++ resolved
@@ -2,17 +2,13 @@
 from Cython.Distutils import build_ext
 import os
 
-version = '0.0.1'
+version = '0.0.1dev'
 
 PACKAGE_ROOT = os.getcwdu()
 INCLUDE_PATH = os.path.join(PACKAGE_ROOT, 'include')
-<<<<<<< HEAD
-msgpack_mod = Extension('msgpack',
-                        sources=['msgpack.cpp'],
-=======
 msgpack_mod = Extension('msgpack._msgpack',
+                        language="c++",
                         sources=['msgpack/_msgpack.pyx'],
->>>>>>> 3a9f74e7
                         include_dirs=[INCLUDE_PATH])
 
 desc = 'MessagePack serializer/desirializer.'
