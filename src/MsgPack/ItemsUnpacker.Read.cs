--- conflicted
+++ resolved
@@ -1624,15 +1624,9 @@
 		{
 #if !UNITY
 			this.EnsureNotInSubtreeMode();
-<<<<<<< HEAD
-#endif // !UNITY
-
-			return this.ReadSubtreeObject( out result );
-=======
-		#endif // !UNITY
-		
+#endif // !UNITY
+
 			return this.ReadSubtreeObject( /* isDeep */true, out result );
->>>>>>> bf40696d
 		}
 		
 		internal bool ReadSubtreeObject( bool isDeep, out MessagePackObject result )
@@ -1736,10 +1730,6 @@
 				}
 				case ReadValueResult.ArrayLength:
 				{
-<<<<<<< HEAD
-					result = unchecked( ( UInt32 )this.ReadArrayLengthCore( integral ) );
-					this.InternalData = result;
-=======
 					var length = unchecked( ( UInt32 )this.ReadArrayLengthCore( integral ) );
 					if ( !isDeep )
 					{
@@ -1761,17 +1751,10 @@
 						collection.Add( item );
 					}
 					result = new MessagePackObject( collection, /* isImmutable */true );
->>>>>>> bf40696d
 					return true;
 				}
 				case ReadValueResult.MapLength:
 				{
-<<<<<<< HEAD
-					result = unchecked( ( UInt32 )this.ReadMapLengthCore( integral ) );
-					this.InternalData = result;
-					return true;
-				}
-=======
 					var length = unchecked( ( UInt32 )this.ReadMapLengthCore( integral ) );
 					if ( !isDeep )
 					{
@@ -1803,7 +1786,6 @@
 					return true;
 				}
 				
->>>>>>> bf40696d
 				case ReadValueResult.String:
 				{
 					result = new MessagePackObject( new MessagePackString( this.ReadBinaryCore( integral ), false ) );
