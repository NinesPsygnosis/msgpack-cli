﻿<#@ template debug="true" hostSpecific="true" language="C#" #>
<#@ output extension=".cs" #>
<#@ Assembly Name="System.Core.dll" #>
<#@ include file="..\Core.ttinclude" #>
<#@ import namespace="System" #>
<#@ import namespace="System.Collections" #>
<#@ import namespace="System.Collections.Generic" #>
<#@ import namespace="System.IO" #>
<#@ import namespace="System.Diagnostics" #>
<#@ import namespace="System.Globalization" #>
<#@ import namespace="System.Linq" #>
<#@ import namespace="System.Runtime.InteropServices" #>
#region -- License Terms --
//
// MessagePack for CLI
//
// Copyright (C) 2010-2015 FUJIWARA, Yusuke
//
//    Licensed under the Apache License, Version 2.0 (the "License");
//    you may not use this file except in compliance with the License.
//    You may obtain a copy of the License at
//
//        http://www.apache.org/licenses/LICENSE-2.0
//
//    Unless required by applicable law or agreed to in writing, software
//    distributed under the License is distributed on an "AS IS" BASIS,
//    WITHOUT WARRANTIES OR CONDITIONS OF ANY KIND, either express or implied.
//    See the License for the specific language governing permissions and
//    limitations under the License.
//
#endregion -- License Terms --

#if UNITY_5 || UNITY_STANDALONE || UNITY_WEBPLAYER || UNITY_WII || UNITY_IPHONE || UNITY_ANDROID || UNITY_PS3 || UNITY_XBOX360 || UNITY_FLASH || UNITY_BKACKBERRY || UNITY_WINRT
#define UNITY
#endif

using System;

namespace MsgPack
{
	// This file was generated from ItemsUnpacker.Read.tt and StreamingUnapkcerBase.ttinclude T4Template.
	// Do not modify this file. Edit ItemsUnpacker.Read.tt and StreamingUnapkcerBase.ttinclude instead.

	partial class ItemsUnpacker
	{
<#
this.PushIndent( 2 );

foreach( var type in
	new []
	{ 
		typeof( bool ), 
		typeof( byte ), typeof( sbyte ),
		typeof( short ), typeof( ushort ),
		typeof( int ), typeof( uint ),
		typeof( long ), typeof( ulong ),
		typeof( float ), typeof( double ),
	}
)
{
	this.WriteReadBody( type.Name, type.Name, false,	() => this.WriteReadScalar( type ) );
	this.WriteReadBody( type.Name, type.Name, true,		() => this.WriteReadScalar( type ) );

	this.WriteReadBody( "Nullable" + type.Name, type.Name + "?", false,	() => this.WriteReadScalar( typeof( Nullable<> ).MakeGenericType( type ) ) );
	this.WriteReadBody( "Nullable" + type.Name, type.Name + "?", true,	() => this.WriteReadScalar( typeof( Nullable<> ).MakeGenericType( type ) ) );
}

this.WriteReadBody( "Binary", "Byte[]", false,	() => this.WriteReadRaw( "Byte[]", "Binary" ) );
this.WriteReadBody( "Binary", "Byte[]", true,	() => this.WriteReadRaw( "Byte[]", "Binary" ) );
this.WriteReadBody( "String", "String", false,	() => this.WriteReadRaw( "String", "String" ) );
this.WriteReadBody( "String", "String", true,	() => this.WriteReadRaw( "String", "String" ) );

this.WriteReadBody( "Object", "MessagePackObject", false,	() => this.WriteReadObject() );
this.WriteReadBody( "Object", "MessagePackObject", true,	() => this.WriteReadObject() );
this.WriteReadBody( "ArrayLength", "Int64", false,	() => this.WriteReadLength( "ArrayLength" ) );
this.WriteReadBody( "ArrayLength", "Int64", true,	() => this.WriteReadLength( "ArrayLength" ) );
this.WriteReadBody( "MapLength", "Int64", false,	() => this.WriteReadLength( "MapLength" ) );
this.WriteReadBody( "MapLength", "Int64", true,		() => this.WriteReadLength( "MapLength" ) );

this.WriteReadBody( "MessagePackExtendedTypeObject", "MessagePackExtendedTypeObject", false,	() => this.WriteReadExt() );
this.WriteReadBody( "MessagePackExtendedTypeObject", "MessagePackExtendedTypeObject", true,		() => this.WriteReadExt() );
this.PopIndent();
#>
	}
}

<#+

private static readonly Type[] ScalarTypes =
			new []
			{
				typeof( sbyte ), typeof( short ), typeof( int ), typeof( long ),
				typeof( byte ), typeof( ushort ), typeof( uint ), typeof( ulong ),
				typeof( float ), typeof( double )
			};

private static readonly string[] ExtCodes = new [] { "FixExt1", "FixExt2", "FixExt4", "FixExt8", "FixExt16", "Ext8", "Ext16", "Ext32" };

private class TypeCodeMapping
{
	public string Code { get; set; }
	public Type CodeType { get; set; }
	public int Size { get; set; }
}

private static readonly TypeCodeMapping[] TypeCodeMappings =
		new [] 
		{
			"SByte", "Int16", "Int32", "Int64",
			"Byte", "UInt16", "UInt32", "UInt64",
			"Single", "Double"
		}.Zip( ScalarTypes,
			( code, codeType ) => new TypeCodeMapping{ Code = code, CodeType = codeType, Size = Marshal.SizeOf( codeType ) }
		).ToArray();

private void WriteReadBody( string typeName, string fullTypeName, bool isForSubtree, Action bodyWriter )
{
#>
<#= isForSubtree ? "internal" : "public override" #> bool Read<#= isForSubtree ? "Subtree" : String.Empty #><#= typeName #>( out <#= fullTypeName #> result )
{
<#+
	if( !isForSubtree )
	{
		this.PopIndent();
#>
#if !UNITY
			this.EnsureNotInSubtreeMode();
#endif // !UNITY

<#+
		this.PushIndent( 2 );

#>
	return this.ReadSubtree<#= typeName #>( out result );
<#+
	}
	else
	{
		this.PushIndent( 1 );
		bodyWriter();
		this.PopIndent();
	}
#>
}

<#+
} // WriteReadBody

private void WriteReadBodyCore( string typeName, Nullability nullability, Action<string, DecodedVariable, string> bodyWriter )
{
	var actualTypeName = typeName;
	if( nullability == Nullability.Nullable  )
	{
		actualTypeName += "?";
	}

#>
byte header;
long integral;
float real32;
double real64;
var type = this.ReadValue( out header, out integral, out real32, out real64 );

switch( type )
{
	case ReadValueResult.Eof:
	{
<#+
	this.PushIndent( 2 );
	this.Fail( "result", actualTypeName );
	this.PopIndent();
#>
	}
<#+
	if( nullability != Nullability.Value )
	{
#>
	case ReadValueResult.Nil:
	{
<#+
		this.PushIndent( 2 );
		this.OnReturnScalar();
		this.Success( null, "result", "default( " + actualTypeName + " )" );
		this.PopIndent();
#>
	}
<#+
	} // if( isNullable )

	this.PushIndent( 1 );
	bodyWriter( "type", new DecodedVariable( "integral", "real32", "real64" ), "result" );
	this.PopIndent();
#>
	default:
	{
		this.ThrowTypeException( typeof( <#= actualTypeName #> ), header );
		// Never reach
<#+
		this.PushIndent( 2 );
		this.Fail( "result", actualTypeName );
		this.PopIndent();
#>
	}
}
<#+
} // WriteReadBodyCore( Type type, bool isNullable, Action<string, DecodedVariable, string> bodyWriter )

private void WriteReadScalar( Type type )
{
	var nullableUnderlying  = Nullable.GetUnderlyingType( type );
	WriteReadBodyCore( ( nullableUnderlying ?? type ).Name, nullableUnderlying != null ? Nullability.Nullable : Nullability.Value, ( t, valueVar, resultVar ) => WriteReadScalarCore( nullableUnderlying ?? type, nullableUnderlying != null, valueVar, resultVar ) );
}

private void WriteReadScalarCore( Type type, bool isNullable, DecodedVariable valueVariable, string resultVariable )
{
	var nullableType =
		( isNullable && type.IsValueType ) ? type.Name + "?" : null;

	if( type == typeof( bool ) )
	{
#>
case ReadValueResult.Boolean:
{
<#+
		this.PushIndent( 1 );
		this.OnReturnScalar();
		this.Success( nullableType, resultVariable, valueVariable.Integral() + " != 0" );
		this.PopIndent();
#>
}
<#+
		return; // bool is done.
	} // if( type == typeof( bool ) )

	var thisEntry = TypeCodeMappings.SingleOrDefault( e => e.CodeType == type );
	if( thisEntry != null )
	{
#>
case ReadValueResult.<#= thisEntry.Code #>:
{
<#+
		this.PushIndent( 1 );
		this.OnReturnScalar();
		this.Success( nullableType, resultVariable, CastIfNecessary( type, false, valueVariable.Get( type ) ) );
		this.PopIndent();
#>
<<<<<<< HEAD
=======
	<#= resultVariable #>  = <#= CastIfNecessary( GetSourceType( type ), type, false, valueVariable.Get( type ) ) #>;
	return true;
>>>>>>> 19d5d580
}
<#+
	} // if

	foreach( var entry in TypeCodeMappings.Where( e => CanConvertTo( type, e.Size ) && e.CodeType != type ) )
	{
		if ( entry.CodeType == typeof( float ) || entry.CodeType == typeof( double ) )
		{
			continue;
		}
#>
case ReadValueResult.<#= entry.Code #>:
<#+
	} // foreach
#>
{
<#+
		this.PushIndent( 1 );
		this.OnReturnScalar();
		this.Success( nullableType, resultVariable, CastIfNecessary( type, true, valueVariable.Get( type ) ) );
		this.PopIndent();
#>
<<<<<<< HEAD
}
<#+
} // WriteReadScalarCore( Type type, bool isNullable, DecodedVariable valueVariable, string resultVariable )
=======
	<#= resultVariable #> = <#= CastIfNecessary( typeof( long ), type, true, valueVariable.Integral ) #>;
	return true;
}
<#+
	if( type != typeof( float ) )
	{
#>
case ReadValueResult.Single:
{
<#+
		this.PushIndent( 1 );
		this.OnReturnScalar();
		this.PopIndent();
#>
	<#= resultVariable #> = <#= CastIfNecessary( typeof( float ), type, true, valueVariable.Real32 ) #>;
	return true;
}
<#+
	}

	if( type != typeof( double ) )
	{
#>
case ReadValueResult.Double:
{
<#+
		this.PushIndent( 1 );
		this.OnReturnScalar();
		this.PopIndent();
#>
	<#= resultVariable #> = <#= CastIfNecessary( typeof( double ), type, true, valueVariable.Real64 ) #>;
	return true;
}
<#+
	}
} // WriteReadScalarCore()
>>>>>>> 19d5d580

private void WriteReadLength( string code )
{
	WriteReadBodyCore( "Int64", Nullability.Value, ( t, valueVar, resultVar ) => this.WriteReadLengthCore( code, valueVar, resultVar ) );
} // WriteReadLength( string code )

private void WriteReadLengthCore( string code, DecodedVariable valueVariable, string resultVariable )
{
#>
case ReadValueResult.<#= code #>:
{
<#+
	this.PushIndent( 1 );
	this.SuccessWithLengthCheck( code, resultVariable, "this.Read" + code + "Core( " + valueVariable.Integral() + ")" );
	this.PopIndent();
#>
}
<#+
} // WriteReadLengthCore( string code, string headerVariable, DecodedVariable valueVariable, string resultVariable )


private void WriteReadRaw( string typeName, string code )
{
	WriteReadBodyCore( typeName, Nullability.Reference, ( t, valueVar, resultVar ) => this.WriteReadRawCore( code, valueVar, resultVar ) );
} // WriteReadRaw( string typeName, string code )

private void WriteReadRawCore( string code, DecodedVariable valueVariable, string resultVariable )
{
#>
case ReadValueResult.String:
case ReadValueResult.Binary:
{
<#+
	this.PushIndent( 1 );
	this.Success( null, resultVariable, "this.Read" + code + "Core( " + valueVariable.Integral() + " )" );
	this.PopIndent();
#>
}
<#+
} // WriteReadRawCore( string code, string headerVariable, DecodedVariable valueVariable, string resultVariable )

private void WriteReadObject()
{
	WriteReadBodyCore( "MessagePackObject", Nullability.Value, ( typeVar, valueVar, resultVar ) => this.WriteReadObjectCore( typeVar, valueVar, resultVar ) );
} // WriteReadObject()

private void WriteReadObjectCore( string typeVariable, DecodedVariable valueVariable, string resultVariable )
{
#>
case ReadValueResult.Nil:
{
<#+
		this.PushIndent( 1 );
		this.OnReturnScalar();
		this.SuccessObject( resultVariable, "MessagePackObject.Nil", false );
		this.PopIndent();
#>
}
case ReadValueResult.Boolean:
{
<#+
		this.PushIndent( 1 );
		this.OnReturnScalar();
		this.SuccessObject( resultVariable, valueVariable.Integral() + " != 0", true );
		this.PopIndent();
#>
}
<#+
	foreach( var entry in TypeCodeMappings )
	{
#>
case ReadValueResult.<#= entry.Code #>:
{
<#+
		this.PushIndent( 1 );
		this.OnReturnScalar();
		this.SuccessObject(resultVariable, CastIfNecessary( entry.CodeType, false, valueVariable.Get( entry.CodeType ) ), true );
		this.PopIndent();
#>
<<<<<<< HEAD
=======
	<#= resultVariable #> = <#= CastIfNecessary( GetSourceType( entry.CodeType ), entry.CodeType, false, valueVariable.Get( entry.CodeType ) ) #>;
	this.InternalData = <#= resultVariable #>;
	return true;
>>>>>>> 19d5d580
}
<#+
	} // foreach -- scalar

	foreach( var collection in new [] { "Array", "Map" } )
	{
#>
case ReadValueResult.<#= collection #>Length:
{
<<<<<<< HEAD
<#+
		this.PushIndent( 1 );
		this.SuccessObject(
			resultVariable, 
			CastIfNecessary( 
				typeof( uint ), 
				false, 
				"this.Read" + collection + "LengthCore( " + valueVariable.Integral() + " )" 
			),
			true
		);
		this.PopIndent();
#>
=======
	<#= resultVariable #> = <#= CastIfNecessary( typeof( long ), typeof( uint ), false, "this.Read"+ collection + "LengthCore( " + valueVariable.Integral + " )" ) #>;
	return true;
>>>>>>> 19d5d580
}
<#+
	} // foreach -- collection
#>
case ReadValueResult.String:
{
<#+
		this.PushIndent( 1 );
		this.SuccessObject(
			resultVariable, 
			"new MessagePackObject( new MessagePackString( " + "this.ReadBinaryCore( " + valueVariable.Integral() + " )" + ", false ) )",
			false
		);
		this.PopIndent();
#>
}
case ReadValueResult.Binary:
{
<#+
		this.PushIndent( 1 );
		this.SuccessObject(
			resultVariable, 
			"new MessagePackObject( new MessagePackString( this.ReadBinaryCore( " + valueVariable.Integral() + " )" + ", true ) )",
			false
		);
		this.PopIndent();
#>
}
<#+
	this.WriteReadExtCore( typeVariable, resultVariable, true );
} // WriteReadObjectCore( string typeVariable, DecodedVariable valueVariable, string resultVariable, bool isAsync )


private void WriteReadExt()
{
	WriteReadBodyCore( "MessagePackExtendedTypeObject", Nullability.Value, ( typeVar, v, resultVar ) => this.WriteReadExtCore( typeVar, resultVar, false ) );
} // WriteReadExt( bool isAsync )

private void WriteReadExtCore( string typeVariable, string resultVariable, bool isMpo )
{

	foreach( var code in ExtCodes )
	{
#>
case ReadValueResult.<#= code #>:
<#+
	} // foreach
#>
{
<#+
	var expression =
		"this.ReadMessagePackExtendedTypeObjectCore( " + typeVariable + " )";

	this.PushIndent( 1 );

	if( !isMpo )
	{
		this.Success( null, resultVariable, expression );
	}
	else
	{
		this.SuccessObject( resultVariable, expression, true );
	}

	this.PopIndent();
#>
}
<#+
} // WriteReadExtCore( string headerVariable, string resultVariable, bool isAsync )


private void OnReturnScalar()
{
#>
this.InternalCollectionType = CollectionType.None;
<#+
} // OnReturnScalar()


private bool CanConvertTo( Type destination, int size )
{
	switch( Type.GetTypeCode( destination ) )
	{
		case TypeCode.Single:
		case TypeCode.Double:
		{
			return true;
		}
		default:
		{
			return System.Runtime.InteropServices.Marshal.SizeOf( destination ) >= size / 8;
		}
	}
} // CanConvertTo( Type destination, String source )

private static string CastIfNecessary( Type sourceType, Type targetType, bool shouldCheckOverflow, string sourceExpression )
{
	if ( sourceType == targetType )
	{
		return sourceExpression;
	}

	if( sourceType == typeof( float ) )
	{
		if( targetType == typeof( double ) )
		{
			return sourceExpression;
		}
	}
<<<<<<< HEAD
} // CastIfNecessary( Type target, bool shouldCheckOverflow, string expression )

private void Success( string type, string resultVariable, string expression )
{
#>
<#= resultVariable #> = <#= expression #>;
return true;
<#+
} // Sucess( string resultVariable, string expression, bool isAsync )

private void SuccessWithLengthCheck( string code, string resultVariable, string expression )
{
#>
<#= resultVariable #> = <#= expression #>;
this.CheckLength( <#= resultVariable #>, ReadValueResult.<#= code #> );
return true;
<#+
} // SuccessWithLengthCheck( string type, string resultVariable, string expression, bool isAsync )

private void SuccessObject( string resultVariable, string expression, bool withTypeVariable )
{
#>
<#= resultVariable #> = <#= expression #>;
this.InternalData = <#= resultVariable #>;
return true;
<#+
} // SuccessObject( string resultVariable, string expression )

private void Fail( string resultVariable, string typeName )
{
#>
<#= resultVariable #> = default( <#= typeName #> );
return false;
<#+
} // Fail( string resultVariable, string typeName )

private enum Nullability
{
	Reference,
	Value,
	Nullable
=======
	else if( sourceType != typeof( double ) )
	{
		if( targetType == typeof( long ) || targetType == typeof( float ) || targetType == typeof( double ) )
		{
			return sourceExpression;
		}
	}

	return String.Format( CultureInfo.InvariantCulture, "{0}( ( {1} ){2} )", ( shouldCheckOverflow ? "checked" : "unchecked" ), targetType.Name, sourceExpression );
} // CastIfNecessary( Type sourceType, Type targetType, bool shouldCheckOverflow, string sourceExpression )

private static Type GetSourceType( Type targetType )
{
	return 
		targetType == typeof( float )
		? typeof( float )
		: targetType == typeof( double )
		? typeof( double )
		: typeof( long );
>>>>>>> 19d5d580
}

private class DecodedVariable
{
	private readonly string _integral;
	private readonly string _real32;
	private readonly string _real64;

	public DecodedVariable( string integral, string real32, string real64 )
	{
		this._integral = integral;
		this._real32 = real32;
		this._real64 = real64;
	}

	public string Get( Type type )
	{
		if( type == typeof( float ) )
		{
			return this.Real32();
		}

		if( type == typeof( double ) )
		{
			return this.Real64();
		}

		return this.Integral();
	}

	public string Integral()
	{
		return this.GetVariable( this._integral );
	}

	public string Real32()
	{
		return this.GetVariable( this._real32 );
	}

	public string Real64()
	{
		return this.GetVariable( this._real64 );
	}

	private string GetVariable( string name )
	{
		return name;
	}
}
#><|MERGE_RESOLUTION|>--- conflicted
+++ resolved
@@ -241,14 +241,9 @@
 <#+
 		this.PushIndent( 1 );
 		this.OnReturnScalar();
-		this.Success( nullableType, resultVariable, CastIfNecessary( type, false, valueVariable.Get( type ) ) );
-		this.PopIndent();
-#>
-<<<<<<< HEAD
-=======
-	<#= resultVariable #>  = <#= CastIfNecessary( GetSourceType( type ), type, false, valueVariable.Get( type ) ) #>;
-	return true;
->>>>>>> 19d5d580
+		this.Success( nullableType, resultVariable, CastIfNecessary( GetSourceType( type ), type, false, valueVariable.Get( type ) ) );
+		this.PopIndent();
+#>
 }
 <#+
 	} // if
@@ -268,51 +263,43 @@
 <#+
 		this.PushIndent( 1 );
 		this.OnReturnScalar();
-		this.Success( nullableType, resultVariable, CastIfNecessary( type, true, valueVariable.Get( type ) ) );
-		this.PopIndent();
-#>
-<<<<<<< HEAD
-}
-<#+
+		this.Success( nullableType, resultVariable, CastIfNecessary( typeof( long ), type, true, valueVariable.Integral() ) );
+		this.PopIndent();
+#>
+}
+<#+
+	if( type != typeof( float ) )
+	{
+#>
+case ReadValueResult.Single:
+{
+<#+
+		this.PushIndent( 1 );
+		this.OnReturnScalar();
+		this.PopIndent();
+#>
+	<#= resultVariable #> = <#= CastIfNecessary( typeof( float ), type, true, valueVariable.Real32() ) #>;
+	return true;
+}
+<#+
+	}
+
+	if( type != typeof( double ) )
+	{
+#>
+case ReadValueResult.Double:
+{
+<#+
+		this.PushIndent( 1 );
+		this.OnReturnScalar();
+		this.PopIndent();
+#>
+	<#= resultVariable #> = <#= CastIfNecessary( typeof( double ), type, true, valueVariable.Real64() ) #>;
+	return true;
+}
+<#+
+	}
 } // WriteReadScalarCore( Type type, bool isNullable, DecodedVariable valueVariable, string resultVariable )
-=======
-	<#= resultVariable #> = <#= CastIfNecessary( typeof( long ), type, true, valueVariable.Integral ) #>;
-	return true;
-}
-<#+
-	if( type != typeof( float ) )
-	{
-#>
-case ReadValueResult.Single:
-{
-<#+
-		this.PushIndent( 1 );
-		this.OnReturnScalar();
-		this.PopIndent();
-#>
-	<#= resultVariable #> = <#= CastIfNecessary( typeof( float ), type, true, valueVariable.Real32 ) #>;
-	return true;
-}
-<#+
-	}
-
-	if( type != typeof( double ) )
-	{
-#>
-case ReadValueResult.Double:
-{
-<#+
-		this.PushIndent( 1 );
-		this.OnReturnScalar();
-		this.PopIndent();
-#>
-	<#= resultVariable #> = <#= CastIfNecessary( typeof( double ), type, true, valueVariable.Real64 ) #>;
-	return true;
-}
-<#+
-	}
-} // WriteReadScalarCore()
->>>>>>> 19d5d580
 
 private void WriteReadLength( string code )
 {
@@ -389,15 +376,9 @@
 <#+
 		this.PushIndent( 1 );
 		this.OnReturnScalar();
-		this.SuccessObject(resultVariable, CastIfNecessary( entry.CodeType, false, valueVariable.Get( entry.CodeType ) ), true );
-		this.PopIndent();
-#>
-<<<<<<< HEAD
-=======
-	<#= resultVariable #> = <#= CastIfNecessary( GetSourceType( entry.CodeType ), entry.CodeType, false, valueVariable.Get( entry.CodeType ) ) #>;
-	this.InternalData = <#= resultVariable #>;
-	return true;
->>>>>>> 19d5d580
+		this.SuccessObject(resultVariable, CastIfNecessary( GetSourceType( entry.CodeType ), entry.CodeType, false, valueVariable.Get( entry.CodeType ) ), true );
+		this.PopIndent();
+#>
 }
 <#+
 	} // foreach -- scalar
@@ -407,12 +388,12 @@
 #>
 case ReadValueResult.<#= collection #>Length:
 {
-<<<<<<< HEAD
 <#+
 		this.PushIndent( 1 );
 		this.SuccessObject(
 			resultVariable, 
 			CastIfNecessary( 
+				typeof( long ),
 				typeof( uint ), 
 				false, 
 				"this.Read" + collection + "LengthCore( " + valueVariable.Integral() + " )" 
@@ -421,10 +402,6 @@
 		);
 		this.PopIndent();
 #>
-=======
-	<#= resultVariable #> = <#= CastIfNecessary( typeof( long ), typeof( uint ), false, "this.Read"+ collection + "LengthCore( " + valueVariable.Integral + " )" ) #>;
-	return true;
->>>>>>> 19d5d580
 }
 <#+
 	} // foreach -- collection
@@ -534,49 +511,6 @@
 			return sourceExpression;
 		}
 	}
-<<<<<<< HEAD
-} // CastIfNecessary( Type target, bool shouldCheckOverflow, string expression )
-
-private void Success( string type, string resultVariable, string expression )
-{
-#>
-<#= resultVariable #> = <#= expression #>;
-return true;
-<#+
-} // Sucess( string resultVariable, string expression, bool isAsync )
-
-private void SuccessWithLengthCheck( string code, string resultVariable, string expression )
-{
-#>
-<#= resultVariable #> = <#= expression #>;
-this.CheckLength( <#= resultVariable #>, ReadValueResult.<#= code #> );
-return true;
-<#+
-} // SuccessWithLengthCheck( string type, string resultVariable, string expression, bool isAsync )
-
-private void SuccessObject( string resultVariable, string expression, bool withTypeVariable )
-{
-#>
-<#= resultVariable #> = <#= expression #>;
-this.InternalData = <#= resultVariable #>;
-return true;
-<#+
-} // SuccessObject( string resultVariable, string expression )
-
-private void Fail( string resultVariable, string typeName )
-{
-#>
-<#= resultVariable #> = default( <#= typeName #> );
-return false;
-<#+
-} // Fail( string resultVariable, string typeName )
-
-private enum Nullability
-{
-	Reference,
-	Value,
-	Nullable
-=======
 	else if( sourceType != typeof( double ) )
 	{
 		if( targetType == typeof( long ) || targetType == typeof( float ) || targetType == typeof( double ) )
@@ -596,7 +530,46 @@
 		: targetType == typeof( double )
 		? typeof( double )
 		: typeof( long );
->>>>>>> 19d5d580
+}
+private void Success( string type, string resultVariable, string expression )
+{
+#>
+<#= resultVariable #> = <#= expression #>;
+return true;
+<#+
+} // Sucess( string resultVariable, string expression, bool isAsync )
+
+private void SuccessWithLengthCheck( string code, string resultVariable, string expression )
+{
+#>
+<#= resultVariable #> = <#= expression #>;
+this.CheckLength( <#= resultVariable #>, ReadValueResult.<#= code #> );
+return true;
+<#+
+} // SuccessWithLengthCheck( string type, string resultVariable, string expression, bool isAsync )
+
+private void SuccessObject( string resultVariable, string expression, bool withTypeVariable )
+{
+#>
+<#= resultVariable #> = <#= expression #>;
+this.InternalData = <#= resultVariable #>;
+return true;
+<#+
+} // SuccessObject( string resultVariable, string expression )
+
+private void Fail( string resultVariable, string typeName )
+{
+#>
+<#= resultVariable #> = default( <#= typeName #> );
+return false;
+<#+
+} // Fail( string resultVariable, string typeName )
+
+private enum Nullability
+{
+	Reference,
+	Value,
+	Nullable
 }
 
 private class DecodedVariable
