﻿
 
#region -- License Terms --
//
// MessagePack for CLI
//
// Copyright (C) 2010-2015 FUJIWARA, Yusuke
//
//    Licensed under the Apache License, Version 2.0 (the "License");
//    you may not use this file except in compliance with the License.
//    You may obtain a copy of the License at
//
//        http://www.apache.org/licenses/LICENSE-2.0
//
//    Unless required by applicable law or agreed to in writing, software
//    distributed under the License is distributed on an "AS IS" BASIS,
//    WITHOUT WARRANTIES OR CONDITIONS OF ANY KIND, either express or implied.
//    See the License for the specific language governing permissions and
//    limitations under the License.
//
#endregion -- License Terms --

#pragma warning disable 3003
using System;
using System.Collections;
using System.Collections.Generic;
using System.Collections.ObjectModel;
using System.Collections.Specialized;
using System.Diagnostics;
using System.IO;
using System.Linq;
#if !NETFX_35 && !WINDOWS_PHONE
using System.Numerics;
#endif // !NETFX_35 && !WINDOWS_PHONE
using System.Reflection;
using System.Runtime.InteropServices.ComTypes;
using System.Runtime.Serialization;
using System.Text;
#if !NETFX_CORE && !WINDOWS_PHONE && !UNITY_IPHONE && !UNITY_ANDROID && !XAMIOS && !XAMDROID
using MsgPack.Serialization.CodeDomSerializers;
using MsgPack.Serialization.EmittingSerializers;
#endif // !NETFX_CORE && !WINDOWS_PHONE && !UNITY_IPHONE && !UNITY_ANDROID && !XAMIOS && !XAMDROID
#if !NETFX_35 && !UNITY_IPHONE && !UNITY_ANDROID && !XAMIOS && !XAMDROID
using MsgPack.Serialization.ExpressionSerializers;
#endif // !NETFX_35 && !UNITY_IPHONE && !UNITY_ANDROID && !XAMIOS && !XAMDROID
#if !MSTEST
using NUnit.Framework;
#else
using TestFixtureAttribute = Microsoft.VisualStudio.TestPlatform.UnitTestFramework.TestClassAttribute;
using TestAttribute = Microsoft.VisualStudio.TestPlatform.UnitTestFramework.TestMethodAttribute;
using TimeoutAttribute = NUnit.Framework.TimeoutAttribute;
using Assert = NUnit.Framework.Assert;
using Is = NUnit.Framework.Is;
#endif

namespace MsgPack.Serialization
{
	[TestFixture]
	[Timeout( 60000 )]
	public class ArrayCodeDomBasedAutoMessagePackSerializerTest
	{
		private SerializationContext GetSerializationContext()
		{
			return new SerializationContext { SerializationMethod = SerializationMethod.Array, EmitterFlavor = EmitterFlavor.CodeDomBased };
		}

		private SerializationContext  NewSerializationContext( PackerCompatibilityOptions compatibilityOptions )
		{
			return new SerializationContext( compatibilityOptions ) { SerializationMethod = SerializationMethod.Array, EmitterFlavor = EmitterFlavor.CodeDomBased };
		}

		private MessagePackSerializer<T> CreateTarget<T>( SerializationContext context )
		{
			return context.GetSerializer<T>( context );
		}
		
		private bool CanDump
		{
			get { return true; }
		}

#if !NETFX_CORE && !WINDOWS_PHONE && !XAMIOS && !XAMDROID && !UNITY_IPHONE && !UNITY_ANDROID
		[SetUp]
		public void SetUp()
		{
			SerializerDebugging.DeletePastTemporaries();
			//SerializerDebugging.TraceEnabled = true;
			//SerializerDebugging.DumpEnabled = true;
			if ( SerializerDebugging.TraceEnabled )
			{
				Tracer.Emit.Listeners.Clear();
				Tracer.Emit.Switch.Level = SourceLevels.All;
				Tracer.Emit.Listeners.Add( new ConsoleTraceListener() );
			}

			SerializerDebugging.OnTheFlyCodeDomEnabled = true;
			SerializerDebugging.AddRuntimeAssembly( typeof( AddOnlyCollection<> ).Assembly.Location );
			if( typeof( AddOnlyCollection<> ).Assembly != this.GetType().Assembly )
			{
				SerializerDebugging.AddRuntimeAssembly( this.GetType().Assembly.Location );
			}
		}

		[TearDown]
		public void TearDown()
		{
			if ( SerializerDebugging.DumpEnabled && this.CanDump )
			{
				try
				{
					SerializerDebugging.Dump();
				}
				catch ( NotSupportedException ex )
				{
					Console.Error.WriteLine( ex );
				}
				finally
				{
					DefaultSerializationMethodGeneratorManager.Refresh();
				}
			}

			SerializerDebugging.Reset();
			SerializerDebugging.OnTheFlyCodeDomEnabled = false;
		}
#endif // !NETFX_CORE && !WINDOWS_PHONE && !XAMIOS && !XAMDROID && !UNITY_IPHONE && !UNITY_ANDROID

		private void DoKnownCollectionTest<T>( SerializationContext context )
			where T : new()
		{
			using ( var buffer = new MemoryStream() )
			{
				CreateTarget<T>( context ).Pack( buffer, new T() );
			}
		}

		[Test]
		public void TestUnpackTo()
		{
			var target = this.CreateTarget<Int32[]>( GetSerializationContext() );
			using ( var buffer = new MemoryStream() )
			{
				target.Pack( buffer, new[] { 1, 2 } );
				buffer.Position = 0;
				int[] result = new int[ 2 ];
				using ( var unpacker = Unpacker.Create( buffer, false ) )
				{
					unpacker.Read();
					target.UnpackTo( unpacker, result );
					Assert.That( result, Is.EqualTo( new[] { 1, 2 } ) );
				}
			}
		}

		[Test]
		public void TestInt32()
		{
			TestCore( 1, stream => Unpacking.UnpackInt32( stream ), null );
		}

		[Test]
		public void TestInt64()
		{
			TestCore( Int32.MaxValue + 1L, stream => Unpacking.UnpackInt64( stream ), null );
		}

		[Test]
		public void TestString()
		{
			TestCore( "abc", stream => Unpacking.UnpackString( stream ), null );
		}

		[Test]
		public void TestDateTime()
		{
			TestCore(
				DateTime.UtcNow,
				stream => MessagePackConvert.ToDateTime( Unpacking.UnpackInt64( stream ) ),
				CompareDateTime
			);
		}

		[Test]
		public void TestDateTimeOffset()
		{
			TestCore(
				DateTimeOffset.UtcNow,
				stream => MessagePackConvert.ToDateTimeOffset( Unpacking.UnpackInt64( stream ) ),
				( x, y ) => CompareDateTime( x.DateTime.ToUniversalTime(), y.DateTime.ToUniversalTime() )
			);
		}

		private static bool CompareDateTime( DateTime x, DateTime y )
		{
			return x.Date == y.Date && x.Hour == y.Hour && x.Minute == y.Minute && x.Second == y.Second && x.Millisecond == y.Millisecond;
		}

		[Test]
		public void TestUri()
		{
			TestCore( new Uri( "http://www.example.com" ), stream => new Uri( Unpacking.UnpackString( stream ) ), null );
		}

		[Test]
		public void TestComplexObject_WithShortcut()
		{
			SerializerDebugging.AvoidsGenericSerializer = false;
			try 
			{
				this.TestComplexObjectCore( this.GetSerializationContext() );
			}
			finally
			{
				SerializerDebugging.AvoidsGenericSerializer = false;
			}
		}

		[Test]
		public void TestComplexObject_WithoutShortcut()
		{
			SerializerDebugging.AvoidsGenericSerializer = true;
			try 
			{
				this.TestComplexObjectCore( this.GetSerializationContext() );
			}
			finally
			{
				SerializerDebugging.AvoidsGenericSerializer = false;
			}
		}

		private void TestComplexObjectCore( SerializationContext context )
		{
			var target = new ComplexType() { Source = new Uri( "http://www.exambple.com" ), TimeStamp = DateTime.Now, Data = new byte[] { 0x1, 0x2, 0x3, 0x4 } };
			target.History.Add( DateTime.Now.Subtract( TimeSpan.FromDays( 1 ) ), "Create New" );
			target.Points.Add( 123 );
			TestCoreWithVerify( target, context );
		}

		[Test]
		public void TestComplexTypeWithoutAnyAttribute_WithShortcut()
		{
			SerializerDebugging.AvoidsGenericSerializer = false;
			try 
			{
				this.TestComplexTypeWithoutAnyAttribute( this.GetSerializationContext() );
			}
			finally
			{
				SerializerDebugging.AvoidsGenericSerializer = false;
			}
		}

		[Test]
		public void TestComplexTypeWithoutAnyAttribute_WithoutShortcut()
		{
			SerializerDebugging.AvoidsGenericSerializer = true;
			try 
			{
				this.TestComplexTypeWithoutAnyAttribute( this.GetSerializationContext() );
			}
			finally
			{
				SerializerDebugging.AvoidsGenericSerializer = false;
			}
		}

		private void TestComplexTypeWithoutAnyAttribute( SerializationContext context )
		{
			var target = new ComplexTypeWithoutAnyAttribute() { Source = new Uri( "http://www.exambple.com" ), TimeStamp = DateTime.Now, Data = new byte[] { 0x1, 0x2, 0x3, 0x4 } };
			target.History.Add( DateTime.Now.Subtract( TimeSpan.FromDays( 1 ) ), "Create New" );
			TestCoreWithVerify( target, context );
		}

		[Test]
		public void TestTypeWithMissingMessagePackMemberAttributeMember()
		{
			this.TestTypeWithMissingMessagePackMemberAttributeMemberCore( this.GetSerializationContext() );
		}

		private void TestTypeWithMissingMessagePackMemberAttributeMemberCore( SerializationContext context )
		{
			var target = new TypeWithMissingMessagePackMemberAttributeMember();
			TestCoreWithVerify( target, context );
		}

		[Test]
		public void TestTypeWithInvalidMessagePackMemberAttributeMember()
		{
			Assert.Throws<SerializationException>( () => this.CreateTarget<TypeWithInvalidMessagePackMemberAttributeMember>( GetSerializationContext() ) );
		}

		[Test]
		public void TestTypeWithDuplicatedMessagePackMemberAttributeMember()
		{
			Assert.Throws<SerializationException>( () => this.CreateTarget<TypeWithDuplicatedMessagePackMemberAttributeMember>( GetSerializationContext() ) );
		}

		[Test]
		public void TestComplexObjectTypeWithDataContract_WithShortcut()
		{
			SerializerDebugging.AvoidsGenericSerializer = false;
			try 
			{
				this.TestComplexObjectTypeWithDataContractCore( this.GetSerializationContext() );
			}
			finally
			{
				SerializerDebugging.AvoidsGenericSerializer = false;
			}
		}

		[Test]
		public void TestComplexObjectTypeWithDataContract_WithoutShortcut()
		{
			SerializerDebugging.AvoidsGenericSerializer = true;
			try 
			{
				this.TestComplexObjectTypeWithDataContractCore( this.GetSerializationContext() );
			}
			finally
			{
				SerializerDebugging.AvoidsGenericSerializer = false;
			}
		}

		private void TestComplexObjectTypeWithDataContractCore( SerializationContext context )
		{
			var target = new ComplexTypeWithDataContract() { Source = new Uri( "http://www.exambple.com" ), TimeStamp = DateTime.Now, Data = new byte[] { 0x1, 0x2, 0x3, 0x4 } };
			target.History.Add( DateTime.Now.Subtract( TimeSpan.FromDays( 1 ) ), "Create New" );
#if !NETFX_CORE && !SILVERLIGHT
			target.NonSerialized = new DefaultTraceListener();
#else
			target.NonSerialized = new Stopwatch();
#endif // !NETFX_CORE && !SILVERLIGHT
			TestCoreWithVerify( target, context );
		}

		[Test]
		public void TestComplexTypeWithDataContractWithOrder_WithShortcut()
		{
			SerializerDebugging.AvoidsGenericSerializer = false;
			try 
			{
				this.TestComplexTypeWithDataContractWithOrderCore( this.GetSerializationContext() );
			}
			finally
			{
				SerializerDebugging.AvoidsGenericSerializer = false;
			}
		}

		[Test]
		public void TestComplexTypeWithDataContractWithOrder_WithoutShortcut()
		{
			SerializerDebugging.AvoidsGenericSerializer = true;
			try 
			{
				this.TestComplexTypeWithDataContractWithOrderCore( this.GetSerializationContext() );
			}
			finally
			{
				SerializerDebugging.AvoidsGenericSerializer = false;
			}
		}

		private void TestComplexTypeWithDataContractWithOrderCore( SerializationContext context )
		{
			var target = new ComplexTypeWithDataContractWithOrder() { Source = new Uri( "http://www.exambple.com" ), TimeStamp = DateTime.Now, Data = new byte[] { 0x1, 0x2, 0x3, 0x4 } };
			target.History.Add( DateTime.Now.Subtract( TimeSpan.FromDays( 1 ) ), "Create New" );
#if !NETFX_CORE && !SILVERLIGHT
			target.NonSerialized = new DefaultTraceListener();
#else
			target.NonSerialized = new Stopwatch();
#endif
			TestCoreWithVerify( target, context );
		}

		[Test]
		public void TestComplexObjectTypeWithNonSerialized_WithShortcut()
		{
			SerializerDebugging.AvoidsGenericSerializer = false;
			try 
			{
				this.TestComplexObjectTypeWithNonSerializedCore( this.GetSerializationContext() );
			}
			finally
			{
				SerializerDebugging.AvoidsGenericSerializer = false;
			}
		}

		[Test]
		public void TestComplexObjectTypeWithNonSerialized_WithoutShortcut()
		{
			SerializerDebugging.AvoidsGenericSerializer = true;
			try 
			{
				this.TestComplexObjectTypeWithNonSerializedCore( this.GetSerializationContext() );
			}
			finally
			{
				SerializerDebugging.AvoidsGenericSerializer = false;
			}
	}

		private void TestComplexObjectTypeWithNonSerializedCore( SerializationContext context )
		{
			var target = new ComplexTypeWithNonSerialized() { Source = new Uri( "http://www.exambple.com" ), TimeStamp = DateTime.Now, Data = new byte[] { 0x1, 0x2, 0x3, 0x4 } };
			target.History.Add( DateTime.Now.Subtract( TimeSpan.FromDays( 1 ) ), "Create New" );
#if !NETFX_CORE && !SILVERLIGHT
			target.NonSerialized = new DefaultTraceListener();
#endif
			TestCoreWithVerify( target, context );
		}

		[Test]
		public void TestDataMemberAttributeOrderWithOneBase()
		{
			var context = GetSerializationContext();
			var value = new ComplexTypeWithOneBaseOrder();
			var target = this.CreateTarget<ComplexTypeWithOneBaseOrder>( context );
			using ( var buffer = new MemoryStream() )
			{
				target.Pack( buffer, value );
				buffer.Position = 0;
				var unpacked = target.Unpack( buffer );
				Assert.That( unpacked.One, Is.EqualTo( value.One ) );
				Assert.That( unpacked.Two, Is.EqualTo( value.Two ) );
			}
		}

		[Test]
		public void TestDataMemberAttributeOrderWithOneBase_ProtoBufCompatible()
		{
			var context = GetSerializationContext();
			context.CompatibilityOptions.OneBoundDataMemberOrder = true;
			var value = new ComplexTypeWithOneBaseOrder();
			var target = this.CreateTarget<ComplexTypeWithOneBaseOrder>( context );
			using ( var buffer = new MemoryStream() )
			{
				target.Pack( buffer, value );
				buffer.Position = 0;
				var unpacked = target.Unpack( buffer );
				Assert.That( unpacked.One, Is.EqualTo( value.One ) );
				Assert.That( unpacked.Two, Is.EqualTo( value.Two ) );
			}
		}

		[Test]
		public void TestDataMemberAttributeOrderWithOneBaseDeserialize()
		{
			var context = GetSerializationContext();
			context.SerializationMethod = SerializationMethod.Array;
			var target = this.CreateTarget<ComplexTypeWithOneBaseOrder>( context );
			using ( var buffer = new MemoryStream() )
			{
				buffer.Write( new byte[] { 0x93, 0xff, 10, 20 } );
				buffer.Position = 0;
				var unpacked = target.Unpack( buffer );
				Assert.That( unpacked.One, Is.EqualTo( 10 ) );
				Assert.That( unpacked.Two, Is.EqualTo( 20 ) );
			}
		}

		[Test]
		public void TestDataMemberAttributeOrderWithOneBaseDeserialize_ProtoBufCompatible()
		{
			var context = GetSerializationContext();
			context.SerializationMethod = SerializationMethod.Array;
			context.CompatibilityOptions.OneBoundDataMemberOrder = true;
			var target = this.CreateTarget<ComplexTypeWithOneBaseOrder>( context );
			using ( var buffer = new MemoryStream() )
			{
				buffer.Write( new byte[] { 0x92, 10, 20 } );
				buffer.Position = 0;
				var unpacked = target.Unpack( buffer );
				Assert.That( unpacked.One, Is.EqualTo( 10 ) );
				Assert.That( unpacked.Two, Is.EqualTo( 20 ) );
			}
		}

		[Test]
		public void TestDataMemberAttributeOrderWithZeroBase_ProtoBufCompatible_Fail()
		{
			var context = GetSerializationContext();
			context.SerializationMethod = SerializationMethod.Array;
			context.CompatibilityOptions.OneBoundDataMemberOrder = true;
			Assert.Throws<NotSupportedException>(
				() => this.CreateTarget<ComplexTypeWithTwoMember>( context )
			);
		}

		[Test]
		public void TestDataMemberAttributeNamedProperties()
		{
			var context = GetSerializationContext();
			if ( context.SerializationMethod == SerializationMethod.Array )
			{
				// Nothing to test.
				return;
			}

			var value = new DataMemberAttributeNamedPropertyTestTarget() { Member = "A Member" };
			var target = this.CreateTarget<DataMemberAttributeNamedPropertyTestTarget>( context );
			using ( var buffer = new MemoryStream() )
			{
				target.Pack( buffer, value );
				buffer.Position = 0;
				var asDictionary = Unpacking.UnpackDictionary( buffer );

				Assert.That( asDictionary[ "Alias" ] == value.Member );

				buffer.Position = 0;

				var unpacked = target.Unpack( buffer );
				Assert.That( unpacked.Member, Is.EqualTo( value.Member ) );
			}
		}

		[Test]
		public void TestEnum()
		{
			TestCore( DayOfWeek.Sunday, stream => ( DayOfWeek )Enum.Parse( typeof( DayOfWeek ), Unpacking.UnpackString( stream ) ), ( x, y ) => x == y );
		}

#if !NETFX_CORE && !SILVERLIGHT
		[Test]
		public void TestNameValueCollection()
		{
			var target = new NameValueCollection();
			target.Add( String.Empty, "Empty-1" );
			target.Add( String.Empty, "Empty-2" );
			target.Add( "1", "1-1" );
			target.Add( "1", "1-2" );
			target.Add( "1", "1-3" );
			target.Add( "null", null ); // This value will not be packed.
			target.Add( "Empty", String.Empty );
			target.Add( "2", "2" );
			var serializer = this.CreateTarget<NameValueCollection>( this.GetSerializationContext() );
			using ( var stream = new MemoryStream() )
			{
				serializer.Pack( stream, target );
				stream.Position = 0;
				NameValueCollection result = serializer.Unpack( stream );
				Assert.That( result.GetValues( String.Empty ), Is.EquivalentTo( new[] { "Empty-1", "Empty-2" } ) );
				Assert.That( result.GetValues( "1" ), Is.EquivalentTo( new[] { "1-1", "1-2", "1-3" } ) );
				Assert.That( result.GetValues( "null" ), Is.Null );
				Assert.That( result.GetValues( "Empty" ), Is.EquivalentTo( new string[] { String.Empty } ) );
				Assert.That( result.GetValues( "2" ), Is.EquivalentTo( new string[] { "2" } ) );
				// null only value is not packed.
				Assert.That( result.Count, Is.EqualTo( target.Count - 1 ) );
			}
		}

		[Test]
		public void TestNameValueCollection_NullKey()
		{
			var target = new NameValueCollection();
			target.Add( null, "null" );
			var serializer = this.CreateTarget<NameValueCollection>( this.GetSerializationContext() );
			using ( var stream = new MemoryStream() )
			{
				Assert.Throws<NotSupportedException>( () => serializer.Pack( stream, target ) );
			}
		}
#endif

		[Test]
		public void TestByteArrayContent()
		{
			var serializer = this.CreateTarget<byte[]>( this.GetSerializationContext() );
			using ( var stream = new MemoryStream() )
			{
				serializer.Pack( stream, new byte[] { 1, 2, 3, 4 } );
				stream.Position = 0;
				Assert.That( Unpacking.UnpackBinary( stream ).ToArray(), Is.EqualTo( new byte[] { 1, 2, 3, 4 } ) );
			}
		}

		[Test]
		public void TestCharArrayContent()
		{
			var serializer = this.CreateTarget<char[]>( GetSerializationContext() );
			using ( var stream = new MemoryStream() )
			{
				serializer.Pack( stream, new char[] { 'a', 'b', 'c', 'd' } );
				stream.Position = 0;
				Assert.That( Unpacking.UnpackString( stream ), Is.EqualTo( "abcd" ) );
			}
		}

#if !NETFX_35
		[Test]
		public void TestTuple1()
		{
			TestTupleCore( new Tuple<int>( 1 ) );
		}

		[Test]
		public void TestTuple7()
		{
			TestTupleCore( new Tuple<int, string, int, string, int, string, int>( 1, "2", 3, "4", 5, "6", 7 ) );
		}

		[Test]
		public void TestTuple8()
		{
			TestTupleCore(
				new Tuple<
				int, string, int, string, int, string, int,
				Tuple<string>>(
					1, "2", 3, "4", 5, "6", 7,
					new Tuple<string>( "8" )
				)
			);
		}

		[Test]
		public void TestTuple14()
		{
			TestTupleCore(
				new Tuple<
				int, string, int, string, int, string, int,
				Tuple<
				string, int, string, int, string, int, string
				>
				>(
					1, "2", 3, "4", 5, "6", 7,
					new Tuple<string, int, string, int, string, int, string>(
						"8", 9, "10", 11, "12", 13, "14"
					)
				)
			);
		}

		[Test]
		public void TestTuple15()
		{
			TestTupleCore(
				new Tuple<
				int, string, int, string, int, string, int,
				Tuple<
				string, int, string, int, string, int, string,
				Tuple<int>
				>
				>(
					1, "2", 3, "4", 5, "6", 7,
					new Tuple<string, int, string, int, string, int, string, Tuple<int>>(
						"8", 9, "10", 11, "12", 13, "14",
						new Tuple<int>( 15 )
					)
				)
			);
		}

		private void TestTupleCore<T>( T expected )
			where T : IStructuralEquatable
		{
			var serializer = this.CreateTarget<T>( GetSerializationContext() );
			using ( var stream = new MemoryStream() )
			{
				serializer.Pack( stream, expected );
				stream.Position = 0;
				Assert.That( serializer.Unpack( stream ), Is.EqualTo( expected ) );
			}
		}
#endif // !NETFX_35

		[Test]
		public void TestEmptyBytes()
		{
			var serializer = this.CreateTarget<byte[]>( GetSerializationContext() );
			using ( var stream = new MemoryStream() )
			{
				serializer.Pack( stream, new byte[ 0 ] );
				Assert.That( stream.Length, Is.EqualTo( 1 ), BitConverter.ToString( stream.ToArray() ) );
				stream.Position = 0;
				Assert.That( serializer.Unpack( stream ), Is.EqualTo( new byte[ 0 ] ) );
			}
		}

		[Test]
		public void TestEmptyString()
		{
			var serializer = this.CreateTarget<string>( GetSerializationContext() );
			using ( var stream = new MemoryStream() )
			{
				serializer.Pack( stream, String.Empty );
				Assert.That( stream.Length, Is.EqualTo( 1 ) );
				stream.Position = 0;
				Assert.That( serializer.Unpack( stream ), Is.EqualTo( String.Empty ) );
			}
		}

		[Test]
		public void TestEmptyIntArray()
		{
			var serializer = this.CreateTarget<int[]>( GetSerializationContext() );
			using ( var stream = new MemoryStream() )
			{
				serializer.Pack( stream, new int[ 0 ] );
				Assert.That( stream.Length, Is.EqualTo( 1 ) );
				stream.Position = 0;
				Assert.That( serializer.Unpack( stream ), Is.EqualTo( new int[ 0 ] ) );
			}
		}

		[Test]
		public void TestEmptyKeyValuePairArray()
		{
			var serializer = this.CreateTarget<KeyValuePair<string, int>[]>( GetSerializationContext() );
			using ( var stream = new MemoryStream() )
			{
				serializer.Pack( stream, new KeyValuePair<string, int>[ 0 ] );
				Assert.That( stream.Length, Is.EqualTo( 1 ) );
				stream.Position = 0;
				Assert.That( serializer.Unpack( stream ), Is.EqualTo( new KeyValuePair<string, int>[ 0 ] ) );
			}
		}

		[Test]
		public void TestEmptyMap()
		{
			var serializer = this.CreateTarget<Dictionary<string, int>>( GetSerializationContext() );
			using ( var stream = new MemoryStream() )
			{
				serializer.Pack( stream, new Dictionary<string, int>() );
				Assert.That( stream.Length, Is.EqualTo( 1 ) );
				stream.Position = 0;
				Assert.That( serializer.Unpack( stream ), Is.EqualTo( new Dictionary<string, int>() ) );
			}
		}

		[Test]
		public void TestNullable()
		{
			var serializer = this.CreateTarget<int?>( GetSerializationContext() );
			using ( var stream = new MemoryStream() )
			{
				serializer.Pack( stream, 1 );
				Assert.That( stream.Length, Is.EqualTo( 1 ) );
				stream.Position = 0;
				Assert.That( serializer.Unpack( stream ), Is.EqualTo( 1 ) );

				stream.Position = 0;
				serializer.Pack( stream, null );
				Assert.That( stream.Length, Is.EqualTo( 1 ) );
				stream.Position = 0;
				Assert.That( serializer.Unpack( stream ), Is.EqualTo( null ) );
			}
		}

		[Test]
		public void TestValueType_Success()
		{
			var serializer = this.CreateTarget<TestValueType>( GetSerializationContext() );
			using ( var stream = new MemoryStream() )
			{
				var value = new TestValueType() { StringField = "ABC", Int32ArrayField = new int[] { 1, 2, 3 }, DictionaryField = new Dictionary<int, int>() { { 1, 1 } } };
				serializer.Pack( stream, value );
				stream.Position = 0;
				var result = serializer.Unpack( stream );
				Assert.That( result.StringField, Is.EqualTo( value.StringField ) );
				Assert.That( result.Int32ArrayField, Is.EqualTo( value.Int32ArrayField ) );
				Assert.That( result.DictionaryField, Is.EqualTo( value.DictionaryField ) );
			}
		}

		[Test]
		public void TestHasInitOnlyField_Fail()
		{
			Assert.Throws<SerializationException>( () => this.CreateTarget<HasInitOnlyField>( GetSerializationContext() ) );
		}

		[Test]
		public void TestHasInitOnlyFieldWithConstructor_Success()
		{
			var serializer = this.CreateTarget<HasInitOnlyFieldWithConstructor>( GetSerializationContext() );
			using ( var stream = new MemoryStream() )
			{
				var value = new HasInitOnlyFieldWithConstructor( "123" );
				serializer.Pack( stream, value );
				stream.Position = 0;
				var result = serializer.Unpack( stream );
				Assert.That( result.Field, Is.EqualTo( "123" ) );
			}
		}

		[Test]
		public void TestHasInitOnlyFieldWithConstructorMissing_Success()
		{
			var serializer = this.CreateTarget<HasInitOnlyFieldWithConstructor>( GetSerializationContext() );
			using ( var stream = new MemoryStream() )
			{
				stream.Write( new byte[]{ 0x90 } );
				stream.Position = 0;
				var result = serializer.Unpack( stream );
				Assert.That( result.Field, Is.Null );
			}
		}

		[Test]
		public void TestHasInitOnlyFieldWithConstructorWithExtra_Success()
		{
			var serializer = this.CreateTarget<HasInitOnlyFieldWithConstructor>( GetSerializationContext() );
			using ( var stream = new MemoryStream() )
			{
				using ( var packer = Packer.Create( stream, false ) )
				{
					packer.PackArrayHeader( 2 );
					packer.Pack( "ABC" );
					packer.PackNull();
				}

				stream.Position = 0;
				var result = serializer.Unpack( stream );
				Assert.That( result.Field, Is.EqualTo( "ABC" ) );
			}
		}

		[Test]
		public void TestHasGetOnlyProperty_Fail()
		{
			Assert.Throws<SerializationException>( () => this.CreateTarget<HasGetOnlyProperty>( GetSerializationContext() ) );
		}

		[Test]
		public void TestHasGetOnlyPropertyWithConstructor_Success()
		{
			var serializer = this.CreateTarget<HasGetOnlyPropertyWithConstructor>( GetSerializationContext() );
			using ( var stream = new MemoryStream() )
			{
				var value = new HasGetOnlyPropertyWithConstructor( "123" );
				serializer.Pack( stream, value );
				stream.Position = 0;
				var result = serializer.Unpack( stream );
				Assert.That( result.Property, Is.EqualTo( "123" ) );
			}
		}

		[Test]
		public void TestHasGetOnlyPropertyWithConstructorMissing_Success()
		{
			var serializer = this.CreateTarget<HasGetOnlyPropertyWithConstructor>( GetSerializationContext() );
			using ( var stream = new MemoryStream() )
			{
				stream.Write( new byte[]{ 0x90 } );
				stream.Position = 0;
				var result = serializer.Unpack( stream );
				Assert.That( result.Property, Is.Null );
			}
		}

		[Test]
		public void TestHasGetOnlyPropertyWithConstructorWithExtra_Success()
		{
			var serializer = this.CreateTarget<HasGetOnlyPropertyWithConstructor>( GetSerializationContext() );
			using ( var stream = new MemoryStream() )
			{
				using ( var packer = Packer.Create( stream, false ) )
				{
					packer.PackArrayHeader( 2 );
					packer.Pack( "ABC" );
					packer.PackNull();
				}

				stream.Position = 0;
				var result = serializer.Unpack( stream );
				Assert.That( result.Property, Is.EqualTo( "ABC" ) );
			}
		}

		[Test]
		public void TestOnlyCollection_Success()
		{
			var serializer = this.CreateTarget<OnlyCollection>( GetSerializationContext() );
			using ( var stream = new MemoryStream() )
			{
				var value = new OnlyCollection();
				value.Collection.Add( 1 );
				value.Collection.Add( 2 );
				serializer.Pack( stream, value );
				stream.Position = 0;
				var result = serializer.Unpack( stream );
				Assert.That( result.Collection.ToArray(), Is.EqualTo( new [] { 1, 2 } ) );
			}
		}

		[Test]
		public void TestConstrutorDeserializationOnlyCollection_Fail()
		{
			Assert.Throws<SerializationException>( () => this.CreateTarget<OnlyCollectionWithConstructor>( GetSerializationContext() ) );
		}

		[Test]
		public void TestConstrutorDeserializationWithAnotherNameConstrtor_DifferIsSetDefault()
		{
			var serializer = this.CreateTarget<WithAnotherNameConstructor>( GetSerializationContext() );
			using ( var stream = new MemoryStream() )
			{
				var value = new WithAnotherNameConstructor( 1, 2 );
				serializer.Pack( stream, value );
				stream.Position = 0;
				var result = serializer.Unpack( stream );
				Assert.That( result.ReadOnlySame, Is.EqualTo( 1 ) );
				Assert.That( result.ReadOnlyDiffer, Is.EqualTo( 0 ) );
			}
		}

		[Test]
		public void TestConstrutorDeserializationWithAnotherTypeConstrtor_DifferIsSetDefault()
		{
			var serializer = this.CreateTarget<WithAnotherTypeConstructor>( GetSerializationContext() );
			using ( var stream = new MemoryStream() )
			{
				var value = new WithAnotherTypeConstructor( 1, 2 );
				serializer.Pack( stream, value );
				stream.Position = 0;
				var result = serializer.Unpack( stream );
				Assert.That( result.ReadOnlySame, Is.EqualTo( 1 ) );
				Assert.That( result.ReadOnlyDiffer, Is.EqualTo( "0" ) );
			}
		}

		[Test]
		public void TestConstrutorDeserializationWithAttribute_Preferred()
		{
			var serializer = this.CreateTarget<WithConstructorAttribute>( GetSerializationContext() );
			using ( var stream = new MemoryStream() )
			{
				var value = new WithConstructorAttribute( 1, false );
				Assert.That( value.IsAttributePreferred, Is.False );
				serializer.Pack( stream, value );
				stream.Position = 0;
				var result = serializer.Unpack( stream );
				Assert.That( result.Value, Is.EqualTo( 1 ) );
				Assert.That( result.IsAttributePreferred, Is.True );
			}
		}

		[Test]
		public void TestConstrutorDeserializationWithMultipleAttributes_Fail()
		{
			Assert.Throws<SerializationException>( () => this.CreateTarget<WithMultipleConstructorAttributes>( GetSerializationContext() ) );
		}


		[Test]
		public void TestOptionalConstructorByte_Success()
		{
			var serializer = this.CreateTarget<WithOptionalConstructorParameterByte>( GetSerializationContext() );
			using ( var stream = new MemoryStream() )
			{
				stream.Write( new byte[]{ 0x90 }, 0, 1 );
				stream.Position = 0;
				var result = serializer.Unpack( stream );
				Assert.That( result.Value, Is.EqualTo( ( byte )2 ) );
			}
		}

		[Test]
		public void TestOptionalConstructorSByte_Success()
		{
			var serializer = this.CreateTarget<WithOptionalConstructorParameterSByte>( GetSerializationContext() );
			using ( var stream = new MemoryStream() )
			{
				stream.Write( new byte[]{ 0x90 }, 0, 1 );
				stream.Position = 0;
				var result = serializer.Unpack( stream );
				Assert.That( result.Value, Is.EqualTo( ( sbyte )-2 ) );
			}
		}

		[Test]
		public void TestOptionalConstructorInt16_Success()
		{
			var serializer = this.CreateTarget<WithOptionalConstructorParameterInt16>( GetSerializationContext() );
			using ( var stream = new MemoryStream() )
			{
				stream.Write( new byte[]{ 0x90 }, 0, 1 );
				stream.Position = 0;
				var result = serializer.Unpack( stream );
				Assert.That( result.Value, Is.EqualTo( ( short )-2 ) );
			}
		}

		[Test]
		public void TestOptionalConstructorUInt16_Success()
		{
			var serializer = this.CreateTarget<WithOptionalConstructorParameterUInt16>( GetSerializationContext() );
			using ( var stream = new MemoryStream() )
			{
				stream.Write( new byte[]{ 0x90 }, 0, 1 );
				stream.Position = 0;
				var result = serializer.Unpack( stream );
				Assert.That( result.Value, Is.EqualTo( ( ushort )2 ) );
			}
		}

		[Test]
		public void TestOptionalConstructorInt32_Success()
		{
			var serializer = this.CreateTarget<WithOptionalConstructorParameterInt32>( GetSerializationContext() );
			using ( var stream = new MemoryStream() )
			{
				stream.Write( new byte[]{ 0x90 }, 0, 1 );
				stream.Position = 0;
				var result = serializer.Unpack( stream );
				Assert.That( result.Value, Is.EqualTo( -2 ) );
			}
		}

		[Test]
		public void TestOptionalConstructorUInt32_Success()
		{
			var serializer = this.CreateTarget<WithOptionalConstructorParameterUInt32>( GetSerializationContext() );
			using ( var stream = new MemoryStream() )
			{
				stream.Write( new byte[]{ 0x90 }, 0, 1 );
				stream.Position = 0;
				var result = serializer.Unpack( stream );
				Assert.That( result.Value, Is.EqualTo( ( uint )2 ) );
			}
		}

		[Test]
		public void TestOptionalConstructorInt64_Success()
		{
			var serializer = this.CreateTarget<WithOptionalConstructorParameterInt64>( GetSerializationContext() );
			using ( var stream = new MemoryStream() )
			{
				stream.Write( new byte[]{ 0x90 }, 0, 1 );
				stream.Position = 0;
				var result = serializer.Unpack( stream );
				Assert.That( result.Value, Is.EqualTo( -2L ) );
			}
		}

		[Test]
		public void TestOptionalConstructorUInt64_Success()
		{
			var serializer = this.CreateTarget<WithOptionalConstructorParameterUInt64>( GetSerializationContext() );
			using ( var stream = new MemoryStream() )
			{
				stream.Write( new byte[]{ 0x90 }, 0, 1 );
				stream.Position = 0;
				var result = serializer.Unpack( stream );
				Assert.That( result.Value, Is.EqualTo( ( ulong )2L ) );
			}
		}

		[Test]
		public void TestOptionalConstructorSingle_Success()
		{
			var serializer = this.CreateTarget<WithOptionalConstructorParameterSingle>( GetSerializationContext() );
			using ( var stream = new MemoryStream() )
			{
				stream.Write( new byte[]{ 0x90 }, 0, 1 );
				stream.Position = 0;
				var result = serializer.Unpack( stream );
				Assert.That( result.Value, Is.EqualTo( 1.2f ) );
			}
		}

		[Test]
		public void TestOptionalConstructorDouble_Success()
		{
			var serializer = this.CreateTarget<WithOptionalConstructorParameterDouble>( GetSerializationContext() );
			using ( var stream = new MemoryStream() )
			{
				stream.Write( new byte[]{ 0x90 }, 0, 1 );
				stream.Position = 0;
				var result = serializer.Unpack( stream );
				Assert.That( result.Value, Is.EqualTo( 1.2 ) );
			}
		}

		[Test]
		public void TestOptionalConstructorDecimal_Success()
		{
			var serializer = this.CreateTarget<WithOptionalConstructorParameterDecimal>( GetSerializationContext() );
			using ( var stream = new MemoryStream() )
			{
				stream.Write( new byte[]{ 0x90 }, 0, 1 );
				stream.Position = 0;
				var result = serializer.Unpack( stream );
				Assert.That( result.Value, Is.EqualTo( 1.2m ) );
			}
		}

		[Test]
		public void TestOptionalConstructorBoolean_Success()
		{
			var serializer = this.CreateTarget<WithOptionalConstructorParameterBoolean>( GetSerializationContext() );
			using ( var stream = new MemoryStream() )
			{
				stream.Write( new byte[]{ 0x90 }, 0, 1 );
				stream.Position = 0;
				var result = serializer.Unpack( stream );
				Assert.That( result.Value, Is.EqualTo( true ) );
			}
		}

		[Test]
		public void TestOptionalConstructorChar_Success()
		{
			var serializer = this.CreateTarget<WithOptionalConstructorParameterChar>( GetSerializationContext() );
			using ( var stream = new MemoryStream() )
			{
				stream.Write( new byte[]{ 0x90 }, 0, 1 );
				stream.Position = 0;
				var result = serializer.Unpack( stream );
				Assert.That( result.Value, Is.EqualTo( 'A' ) );
			}
		}

		[Test]
		public void TestOptionalConstructorString_Success()
		{
			var serializer = this.CreateTarget<WithOptionalConstructorParameterString>( GetSerializationContext() );
			using ( var stream = new MemoryStream() )
			{
				stream.Write( new byte[]{ 0x90 }, 0, 1 );
				stream.Position = 0;
				var result = serializer.Unpack( stream );
				Assert.That( result.Value, Is.EqualTo( "ABC" ) );
			}
		}

		[Test]
		public void TestCollection_Success()
		{
			var serializer = this.CreateTarget<Collection<int>>( GetSerializationContext() );
			using ( var stream = new MemoryStream() )
			{
				var value = new Collection<int>() { 1, 2, 3 };
				serializer.Pack( stream, value );
				stream.Position = 0;
				var result = serializer.Unpack( stream );
				Assert.That( result.ToArray(), Is.EqualTo( new int[] { 1, 2, 3 } ) );
			}
		}

		[Test]
		public void TestIListValueType_Success()
		{
			var serializer = this.CreateTarget<ListValueType<int>>( GetSerializationContext() );
			using ( var stream = new MemoryStream() )
			{
				var value = new ListValueType<int>( 3 ) { 1, 2, 3 };
				serializer.Pack( stream, value );
				stream.Position = 0;
				var result = serializer.Unpack( stream );
				Assert.That( result.ToArray(), Is.EqualTo( new int[] { 1, 2, 3 } ) );
			}
		}

		[Test]
		public void TestIDictionaryValueType_Success()
		{
			var serializer = this.CreateTarget<DictionaryValueType<int, int>>( GetSerializationContext() );
			using ( var stream = new MemoryStream() )
			{
				var value = new DictionaryValueType<int, int>( 3 ) { { 1, 1 }, { 2, 2 }, { 3, 3 } };
				serializer.Pack( stream, value );
				stream.Position = 0;
				var result = serializer.Unpack( stream );
				Assert.That( result.ToArray(), Is.EquivalentTo( Enumerable.Range( 1, 3 ).Select( i => new KeyValuePair<int, int>( i, i ) ).ToArray() ) );
			}
		}

		[Test]
		public void TestPackable_PackToMessageUsed()
		{
			var serializer = this.CreateTarget<JustPackable>( GetSerializationContext() );
			using ( var stream = new MemoryStream() )
			{
				var value = new JustPackable();
				value.Int32Field = 1;
				serializer.Pack( stream, value );
				Assert.That( stream.ToArray(), Is.EqualTo( new byte[] { 0x91, 0xA1, ( byte )'A' } ) );
				stream.Position = 0;
				Assert.Throws<SerializationException>( () => serializer.Unpack( stream ), "Round-trip should not be succeeded." );
			}
		}

		[Test]
		public void TestUnpackable_UnpackFromMessageUsed()
		{
			var serializer = this.CreateTarget<JustUnpackable>( GetSerializationContext() );
			using ( var stream = new MemoryStream() )
			{
				var value = new JustUnpackable();
				serializer.Pack( stream, value );
				stream.Position = 0;
				var result = serializer.Unpack( stream );
				Assert.That( result.Int32Field.ToString(), Is.EqualTo( JustUnpackable.Dummy ) );
			}
		}

		[Test]
		public void TestPackableUnpackable_PackToMessageAndUnpackFromMessageUsed()
		{
			var serializer = this.CreateTarget<PackableUnpackable>( GetSerializationContext() );
			using ( var stream = new MemoryStream() )
			{
				var value = new PackableUnpackable();
				value.Int32Field = 1;
				serializer.Pack( stream, value );
				Assert.That( stream.ToArray(), Is.EqualTo( new byte[] { 0x91, 0xA1, ( byte )'A' } ) );
				stream.Position = 0;
				serializer.Unpack( stream );
			}
		}

		[Test]
		public void TestBinary_DefaultContext()
		{
			var serializer = SerializationContext.Default.GetSerializer<byte[]>();

			using ( var stream = new MemoryStream() )
			{
				serializer.Pack( stream, new byte[] { 1 } );
				Assert.That( stream.ToArray(), Is.EqualTo( new byte[] { MessagePackCode.MinimumFixedRaw + 1, 1 } ) );
			}
		}

		[Test]
		public void TestBinary_ContextWithPackerCompatilibyOptionsNone()
		{
			var context = NewSerializationContext( PackerCompatibilityOptions.None );
			var serializer = CreateTarget<byte[]>( context );

			using ( var stream = new MemoryStream() )
			{
				serializer.Pack( stream, new byte[] { 1 } );
				Assert.That( stream.ToArray(), Is.EqualTo( new byte[] { MessagePackCode.Bin8, 1, 1 } ) );
			}
		}
		[Test]
		public void TestExt_DefaultContext()
		{
			var context = NewSerializationContext( SerializationContext.Default.CompatibilityOptions.PackerCompatibilityOptions );
			context.Serializers.Register( new CustomDateTimeSerealizer() );
			var serializer = CreateTarget<DateTime>( context );

			using ( var stream = new MemoryStream() )
			{
				var date = DateTime.UtcNow;
				serializer.Pack( stream, date );
				stream.Position = 0;
				var unpacked = serializer.Unpack( stream );
				Assert.That( unpacked.ToString( "yyyyMMddHHmmssfff" ), Is.EqualTo( date.ToString( "yyyyMMddHHmmssfff" ) ) );
			}
		}

		[Test]
		public void TestExt_ContextWithPackerCompatilibyOptionsNone()
		{
			var context = NewSerializationContext( PackerCompatibilityOptions.None );
			context.Serializers.Register( new CustomDateTimeSerealizer() );
			context.CompatibilityOptions.PackerCompatibilityOptions = PackerCompatibilityOptions.None;
			var serializer = CreateTarget<DateTime>( context );

			using ( var stream = new MemoryStream() )
			{
				var date = DateTime.UtcNow;
				serializer.Pack( stream, date );
				stream.Position = 0;
				var unpacked = serializer.Unpack( stream );
				Assert.That( unpacked.ToString( "yyyyMMddHHmmssfff" ), Is.EqualTo( date.ToString( "yyyyMMddHHmmssfff" ) ) );
			}
		}

		[Test]
		public void TestAbstractTypes_KnownCollections_Default_Success()
		{
			var context = NewSerializationContext( PackerCompatibilityOptions.None );
			var serializer = CreateTarget<WithAbstractInt32Collection>( context );

			using ( var stream = new MemoryStream() )
			{
				var value = new WithAbstractInt32Collection() { Collection = new[] { 1, 2 } };
				serializer.Pack( stream, value );
				stream.Position = 0;
				var unpacked = serializer.Unpack( stream );
				Assert.That( unpacked.Collection, Is.Not.Null.And.InstanceOf<List<int>>() );
				Assert.That( unpacked.Collection[ 0 ], Is.EqualTo( 1 ) );
				Assert.That( unpacked.Collection[ 1 ], Is.EqualTo( 2 ) );
			}
		}

		[Test]
		public void TestAbstractTypes_KnownCollections_WithoutRegistration_Fail()
		{
			var context = NewSerializationContext( PackerCompatibilityOptions.None );
			context.DefaultCollectionTypes.Unregister( typeof( IList<> ) );
			Assert.Throws<NotSupportedException>( () => DoKnownCollectionTest<WithAbstractInt32Collection>( context ) );
		}

		[Test]
		public void TestAbstractTypes_KnownCollections_ExplicitRegistration_Success()
		{
			var context = NewSerializationContext( PackerCompatibilityOptions.None );
			context.DefaultCollectionTypes.Register( typeof( IList<> ), typeof( Collection<> ) );
			var serializer = CreateTarget<WithAbstractInt32Collection>( context );

			using ( var stream = new MemoryStream() )
			{
				var value = new WithAbstractInt32Collection() { Collection = new[] { 1, 2 } };
				serializer.Pack( stream, value );
				stream.Position = 0;
				var unpacked = serializer.Unpack( stream );
				Assert.That( unpacked.Collection, Is.Not.Null.And.InstanceOf<Collection<int>>() );
				Assert.That( unpacked.Collection[ 0 ], Is.EqualTo( 1 ) );
				Assert.That( unpacked.Collection[ 1 ], Is.EqualTo( 2 ) );
			}
		}

		[Test]
		public void TestAbstractTypes_KnownCollections_ExplicitRegistrationForSpecific_Success()
		{
			var context = NewSerializationContext( PackerCompatibilityOptions.None );
			context.DefaultCollectionTypes.Register( typeof( IList<int> ), typeof( Collection<int> ) );
			var serializer1 = CreateTarget<WithAbstractInt32Collection>( context );

			using ( var stream = new MemoryStream() )
			{
				var value = new WithAbstractInt32Collection() { Collection = new[] { 1, 2 } };
				serializer1.Pack( stream, value );
				stream.Position = 0;
				var unpacked = serializer1.Unpack( stream );
				Assert.That( unpacked.Collection, Is.Not.Null.And.InstanceOf<Collection<int>>() );
				Assert.That( unpacked.Collection[ 0 ], Is.EqualTo( 1 ) );
				Assert.That( unpacked.Collection[ 1 ], Is.EqualTo( 2 ) );
			}

			// check other types are not affected
			var serializer2 = CreateTarget<WithAbstractStringCollection>( context );

			using ( var stream = new MemoryStream() )
			{
				var value = new WithAbstractStringCollection() { Collection = new[] { "1", "2" } };
				serializer2.Pack( stream, value );
				stream.Position = 0;
				var unpacked = serializer2.Unpack( stream );
				Assert.That( unpacked.Collection, Is.Not.Null.And.InstanceOf<List<string>>() );
				Assert.That( unpacked.Collection[ 0 ], Is.EqualTo( "1" ) );
				Assert.That( unpacked.Collection[ 1 ], Is.EqualTo( "2" ) );
			}
		}

		[Test]
		public void TestAbstractTypes_NotACollection_Fail()
		{
			var context = NewSerializationContext( PackerCompatibilityOptions.None );
			Assert.Throws<NotSupportedException>( () => DoKnownCollectionTest<WithAbstractNonCollection>( context ) );
		}

		// FIXME: init-only field, get-only property, Value type which implements IList<T> and has .ctor(int), Enumerator class which explicitly implements IEnumerator

		private void TestCore<T>( T value, Func<Stream, T> unpacking, Func<T, T, bool> comparer )
		{
			var safeComparer = comparer ?? EqualityComparer<T>.Default.Equals;
			var target = this.CreateTarget<T>( GetSerializationContext() );
			using ( var buffer = new MemoryStream() )
			{
				target.Pack( buffer, value );
				buffer.Position = 0;
				T intermediate = unpacking( buffer );
				Assert.That( safeComparer( intermediate, value ), "Expected:{1}{0}Actual :{2}", Environment.NewLine, value, intermediate );
				buffer.Position = 0;
				T unpacked = target.Unpack( buffer );
				Assert.That( safeComparer( unpacked, value ), "Expected:{1}{0}Actual :{2}", Environment.NewLine, value, unpacked );
			}
		}

		private void TestCoreWithVerify<T>( T value, SerializationContext context )
			where T : IVerifiable
		{
			var target = this.CreateTarget<T>( context );
			using ( var buffer = new MemoryStream() )
			{
				target.Pack( buffer, value );
				buffer.Position = 0;
				T unpacked = target.Unpack( buffer );
				buffer.Position = 0;
				unpacked.Verify( buffer );
			}
		}

		[Test]
		public void TestIssue25_Plain()
		{
			var hasEnumerable = new HasEnumerable { Numbers = new[] { 1, 2 } };
			var target = CreateTarget<HasEnumerable>( this.GetSerializationContext() );

			using ( var buffer = new MemoryStream() )
			{
				target.Pack( buffer, hasEnumerable );
				buffer.Position = 0;
				var result = target.Unpack( buffer );
				var resultNumbers = result.Numbers.ToArray();
				Assert.That( resultNumbers.Length, Is.EqualTo( 2 ) );
				Assert.That( resultNumbers[ 0 ], Is.EqualTo( 1 ) );
				Assert.That( resultNumbers[ 1 ], Is.EqualTo( 2 ) );
			}
		}

		[Test]
		public void TestIssue25_SelfComposite()
		{
			SerializationContext serializationContext =
				SerializationContext.Default;
			try
			{

				serializationContext.Serializers.Register( new PersonSerializer() );
				serializationContext.Serializers.Register( new ChildrenSerializer() );

				object[] array = new object[] { new Person { Name = "Joe" }, 3 };

				MessagePackSerializer<object[]> context =
					serializationContext.GetSerializer<object[]>();

				byte[] packed = context.PackSingleObject( array ); 
				object[] unpacked = context.UnpackSingleObject( packed );

				Assert.That( unpacked.Length, Is.EqualTo( 2 ) );
				Assert.That( ( ( MessagePackObject )unpacked[ 0 ] ).AsDictionary()[ "Name" ].AsString(), Is.EqualTo( "Joe" ) );
				Assert.That( ( ( MessagePackObject )unpacked[ 0 ] ).AsDictionary()[ "Children" ].IsNil );
				Assert.That( ( MessagePackObject )unpacked[ 1 ], Is.EqualTo( new MessagePackObject( 3 ) ) );
			}
			finally
			{
				SerializationContext.Default = new SerializationContext();
			}
		}

#region -- ReadOnly / Private Members --

		// ReSharper disable UnusedMember.Local
		// member names
		private const string PublicProperty = "PublicProperty";
		private const string PublicReadOnlyProperty = "PublicReadOnlyProperty";
		private const string NonPublicProperty = "NonPublicProperty";
		private const string PublicPropertyPlain = "PublicPropertyPlain";
		private const string PublicReadOnlyPropertyPlain = "PublicReadOnlyPropertyPlain";
		private const string NonPublicPropertyPlain = "NonPublicPropertyPlain";
		private const string CollectionReadOnlyProperty = "CollectionReadOnlyProperty";
		private const string PublicField = "PublicField";
		private const string PublicReadOnlyField = "PublicReadOnlyField";
		private const string NonPublicField = "NonPublicField";
		private const string PublicFieldPlain = "PublicFieldPlain";
		private const string PublicReadOnlyFieldPlain = "PublicReadOnlyFieldPlain";
		private const string NonPublicFieldPlain = "NonPublicFieldPlain";
#if !NETFX_CORE && !SILVERLIGHT
		private const string NonSerializedPublicField = "NonSerializedPublicField";
		private const string NonSerializedPublicReadOnlyField = "NonSerializedPublicReadOnlyField";
		private const string NonSerializedNonPublicField = "NonSerializedNonPublicField";
		private const string NonSerializedPublicFieldPlain = "NonSerializedPublicFieldPlain";
		private const string NonSerializedPublicReadOnlyFieldPlain = "NonSerializedPublicReadOnlyFieldPlain";
		private const string NonSerializedNonPublicFieldPlain = "NonSerializedNonPublicFieldPlain";
#endif // !NETFX_CORE && !SILVERLIGHT
		// ReSharper restore UnusedMember.Local

		[Test]
		public void TestNonPublicWritableMember_PlainOldCliClass()
		{
			var target = new PlainClass();
			target.CollectionReadOnlyProperty.Add( 10 );
			TestNonPublicWritableMemberCore( target, PublicProperty, PublicField, CollectionReadOnlyProperty );
		}

		[Test]
		public void TestNonPublicWritableMember_MessagePackMember()
		{
			var target = new AnnotatedClass();
			target.CollectionReadOnlyProperty.Add( 10 );
#if !NETFX_CORE && !SILVERLIGHT
			TestNonPublicWritableMemberCore( target, PublicProperty, NonPublicProperty, PublicField, NonPublicField, NonSerializedPublicField, NonSerializedNonPublicField, CollectionReadOnlyProperty );
#else
			TestNonPublicWritableMemberCore( target, PublicProperty, NonPublicProperty, PublicField, NonPublicField, CollectionReadOnlyProperty );
#endif // !NETFX_CORE && !SILVERLIGHT
		}

		[Test]
		public void TestNonPublicWritableMember_DataContract()
		{
			// includes issue33
			var target = new DataMamberClass();
			target.CollectionReadOnlyProperty.Add( 10 );
#if !NETFX_CORE && !SILVERLIGHT
			TestNonPublicWritableMemberCore( target, PublicProperty, NonPublicProperty, PublicField, NonPublicField, NonSerializedPublicField, NonSerializedNonPublicField, CollectionReadOnlyProperty );
#else
			TestNonPublicWritableMemberCore( target, PublicProperty, NonPublicProperty, PublicField, NonPublicField, CollectionReadOnlyProperty );
#endif // !NETFX_CORE && !SILVERLIGHT
		}

		private void TestNonPublicWritableMemberCore<T>( T original, params string[] expectedMemberNames )
		{
			var serializer = CreateTarget<T>( GetSerializationContext() );
			using ( var buffer = new MemoryStream() )
			{
				serializer.Pack( buffer, original );
				buffer.Position = 0;
				var actual = serializer.Unpack( buffer );

				foreach ( var memberName in expectedMemberNames )
				{
					Func<T, Object> getter = null;
#if !NETFX_CORE
					var property = typeof( T ).GetProperty( memberName, BindingFlags.Instance | BindingFlags.Public | BindingFlags.NonPublic );
#else
					var property = typeof( T ).GetRuntimeProperties().SingleOrDefault( p => p.Name == memberName );
#endif
					if ( property != null )
					{
						getter = obj => property.GetValue( obj, null );
					}
					else
					{
#if !NETFX_CORE
						var field =  typeof( T ).GetField( memberName, BindingFlags.Instance | BindingFlags.Public | BindingFlags.NonPublic );
#else
						var field = typeof( T ).GetRuntimeFields().SingleOrDefault( f => f.Name == memberName );
#endif
						if ( field == null )
						{
							Assert.Fail( memberName + " is not found." );
						}

						getter = obj => field.GetValue( obj );
					}

					Assert.That( getter( actual ), Is.EqualTo( getter( original ) ), typeof(T) + "." + memberName );
				}
			}
		}

#endregion -- ReadOnly / Private Members --

#region -- Exclusion --

		private void TestIgnoreCore<T>( Action<T> setter, Action<T, T> assertion )
			where T : new()
		{
			var target = GetSerializationContext().GetSerializer<T>();
			var obj = new T();
			setter( obj );
			using ( var buffer = new MemoryStream() )
			{
				target.Pack( buffer, obj );
				buffer.Position = 0;
				var actual = target.Unpack( buffer );
				assertion( obj, actual );
			}
		}

		private void TestIgnoreCore<T, TException>()
			where TException : Exception
		{
			Assert.Throws<TException>( () => GetSerializationContext().GetSerializer<T>() );
		}

		[Test]
		public void TestIgnore_Normal()
		{
			TestIgnoreCore<Excluded>( 
				target => { 
					target.IgnoredField = "ABC";
					target.IgnoredProperty = "ABC";
					target.NotIgnored = "ABC";
				},
				( expected, actual ) =>
				{
					Assert.That( actual.IgnoredField, Is.Null );
					Assert.That( actual.IgnoredProperty, Is.Null );
					Assert.That( actual.NotIgnored, Is.EqualTo( expected.NotIgnored ) );
				}
			);
		}

		[Test]
		public void TestIgnore_ExcludedOnly()
		{
			TestIgnoreCore<OnlyExcluded, SerializationException>();
		}

		[Test]
		public void TestIgnore_ExclusionAndInclusionMixed()
		{
			TestIgnoreCore<ExclusionAndInclusionMixed>( 
				target => { 
					target.IgnoredField = "ABC";
					target.IgnoredProperty = "ABC";
					target.NotMarked = "ABC";
					target.Marked = "ABC";
				},
				( expected, actual ) =>
				{
					Assert.That( actual.IgnoredField, Is.Null );
					Assert.That( actual.IgnoredProperty, Is.Null );
					Assert.That( actual.NotMarked, Is.Null );
					Assert.That( actual.Marked, Is.EqualTo( expected.Marked ) );
				}
			);
		}

		[Test]
		public void TestIgnore_ExclusionAndInclusionSimulatously()
		{
			TestIgnoreCore<ExclusionAndInclusionSimulatously, SerializationException>();
		}


		public class OnlyExcluded
		{
			[MessagePackIgnore]
			public string Ignored { get; set; }
		}

		public class Excluded
		{
			[MessagePackIgnore]
			public string IgnoredField;

			[MessagePackIgnore]
			public string IgnoredProperty { get; set; }

			public string NotIgnored { get; set; }
		}

		public class ExclusionAndInclusionMixed
		{
			[MessagePackIgnore]
			public string IgnoredField;

			[MessagePackIgnore]
			public string IgnoredProperty { get; set; }

			public string NotMarked { get; set; }

			[MessagePackMember( 0 )]
			public string Marked { get; set; }
		}

		public class ExclusionAndInclusionSimulatously
		{
			[MessagePackMember( 0 )]
			public string Marked { get; set; }

			[MessagePackIgnore]
			[MessagePackMember( 1 )]
			public string DoubleMarked { get; set; }
		}

#endregion -- Exclusion --
		public class HasInitOnlyField
		{
			public readonly string Field = "ABC";
		}

		public class HasInitOnlyFieldWithConstructor
		{
			public readonly string Field;

			public HasInitOnlyFieldWithConstructor( string field )
			{
				this.Field = field;
			}
		}

		public class HasGetOnlyProperty
		{
			public string Property { get { return "ABC"; } }
		}

		public class HasGetOnlyPropertyWithConstructor
		{
			private readonly string _property;
			public string Property { get { return this._property; } }

			public HasGetOnlyPropertyWithConstructor( string property )
			{
				this._property = property;
			}
		}

		public class OnlyCollection
		{
			public readonly List<int> Collection = new List<int>();
		}

		public class OnlyCollectionWithConstructor
		{
			public readonly List<int> Collection;

			public OnlyCollectionWithConstructor( List<int> collection )
			{
				this.Collection = collection;
			}
		}

		public class WithAnotherNameConstructor
		{
			public readonly int ReadOnlySame;
			public readonly int ReadOnlyDiffer;

			public WithAnotherNameConstructor( int readonlysame, int the2 )
			{
				this.ReadOnlySame = readonlysame;
				this.ReadOnlyDiffer = the2;
			}
		}

		public class WithAnotherTypeConstructor
		{
			public readonly int ReadOnlySame;
			public readonly string ReadOnlyDiffer;

			public WithAnotherTypeConstructor( int readonlysame, int the2 )
			{
				this.ReadOnlySame = readonlysame;
				this.ReadOnlyDiffer = the2.ToString();
			}
		}

		public class WithConstructorAttribute
		{
			public readonly int Value;
			public readonly bool IsAttributePreferred;

			public WithConstructorAttribute( int value, bool isAttributePreferred )
			{
				this.Value = value;
				this.IsAttributePreferred = isAttributePreferred;
			}

			[MessagePackDeserializationConstructor]
			public WithConstructorAttribute( int value ) : this( value, true ) {}
		}

		public class WithMultipleConstructorAttributes
		{
			public readonly int Value;

			[MessagePackDeserializationConstructor]
			public WithMultipleConstructorAttributes( int value, string arg ) { }

			[MessagePackDeserializationConstructor]
			public WithMultipleConstructorAttributes( int value, bool arg ) { }
		}

#pragma warning disable 3001
		public class WithOptionalConstructorParameterByte
		{
			public readonly Byte Value;

			public WithOptionalConstructorParameterByte( Byte value = ( byte )2 )
			{
				this.Value = value;
			}
		}
		public class WithOptionalConstructorParameterSByte
		{
			public readonly SByte Value;

			public WithOptionalConstructorParameterSByte( SByte value = ( sbyte )-2 )
			{
				this.Value = value;
			}
		}
		public class WithOptionalConstructorParameterInt16
		{
			public readonly Int16 Value;

			public WithOptionalConstructorParameterInt16( Int16 value = ( short )-2 )
			{
				this.Value = value;
			}
		}
		public class WithOptionalConstructorParameterUInt16
		{
			public readonly UInt16 Value;

			public WithOptionalConstructorParameterUInt16( UInt16 value = ( ushort )2 )
			{
				this.Value = value;
			}
		}
		public class WithOptionalConstructorParameterInt32
		{
			public readonly Int32 Value;

			public WithOptionalConstructorParameterInt32( Int32 value = -2 )
			{
				this.Value = value;
			}
		}
		public class WithOptionalConstructorParameterUInt32
		{
			public readonly UInt32 Value;

			public WithOptionalConstructorParameterUInt32( UInt32 value = ( uint )2 )
			{
				this.Value = value;
			}
		}
		public class WithOptionalConstructorParameterInt64
		{
			public readonly Int64 Value;

			public WithOptionalConstructorParameterInt64( Int64 value = -2L )
			{
				this.Value = value;
			}
		}
		public class WithOptionalConstructorParameterUInt64
		{
			public readonly UInt64 Value;

			public WithOptionalConstructorParameterUInt64( UInt64 value = ( ulong )2L )
			{
				this.Value = value;
			}
		}
		public class WithOptionalConstructorParameterSingle
		{
			public readonly Single Value;

			public WithOptionalConstructorParameterSingle( Single value = 1.2f )
			{
				this.Value = value;
			}
		}
		public class WithOptionalConstructorParameterDouble
		{
			public readonly Double Value;

			public WithOptionalConstructorParameterDouble( Double value = 1.2 )
			{
				this.Value = value;
			}
		}
		public class WithOptionalConstructorParameterDecimal
		{
			public readonly Decimal Value;

			public WithOptionalConstructorParameterDecimal( Decimal value = 1.2m )
			{
				this.Value = value;
			}
		}
		public class WithOptionalConstructorParameterBoolean
		{
			public readonly Boolean Value;

			public WithOptionalConstructorParameterBoolean( Boolean value = true )
			{
				this.Value = value;
			}
		}
		public class WithOptionalConstructorParameterChar
		{
			public readonly Char Value;

			public WithOptionalConstructorParameterChar( Char value = 'A' )
			{
				this.Value = value;
			}
		}
		public class WithOptionalConstructorParameterString
		{
			public readonly String Value;

			public WithOptionalConstructorParameterString( String value = "ABC" )
			{
				this.Value = value;
			}
		}
#pragma warning restore 3001

		public class JustPackable : IPackable
		{
			public const string Dummy = "A";

			public int Int32Field { get; set; }

			public void PackToMessage( Packer packer, PackingOptions options )
			{
				packer.PackArrayHeader( 1 );
				packer.PackString( Dummy );
			}
		}

		public class JustUnpackable : IUnpackable
		{
			public const string Dummy = "1";

			public int Int32Field { get; set; }

			public void UnpackFromMessage( Unpacker unpacker )
			{
				var value = unpacker.UnpackSubtreeData();
				if ( value.IsArray )
				{
					Assert.That( value.AsList()[ 0 ] == 0, "{0} != \"[{1}]\"", value, 0 );
				}
				else if ( value.IsMap )
				{
					Assert.That( value.AsDictionary().First().Value == 0, "{0} != \"[{1}]\"", value, 0 );
				}
				else
				{
					Assert.Fail( "Unknown spec." );
				}

				this.Int32Field = Int32.Parse( Dummy );
			}
		}

		public class PackableUnpackable : IPackable, IUnpackable
		{
			public const string Dummy = "A";

			public int Int32Field { get; set; }

			public void PackToMessage( Packer packer, PackingOptions options )
			{
				packer.PackArrayHeader( 1 );
				packer.PackString( Dummy );
			}

			public void UnpackFromMessage( Unpacker unpacker )
			{
				Assert.That( unpacker.IsArrayHeader );
				var value = unpacker.UnpackSubtreeData();
				Assert.That( value.AsList()[ 0 ] == Dummy, "{0} != \"[{1}]\"", value, Dummy );
			}
		}

		public class CustomDateTimeSerealizer : MessagePackSerializer<DateTime>
		{
			private const byte _typeCodeForDateTimeForUs = 1;

			public CustomDateTimeSerealizer()
				: base( SerializationContext.Default ) {}

			protected internal override void PackToCore( Packer packer, DateTime objectTree )
			{
				byte[] data;
				if ( BitConverter.IsLittleEndian )
				{
					data = BitConverter.GetBytes( objectTree.ToUniversalTime().Ticks ).Reverse().ToArray();
				}
				else
				{
					data = BitConverter.GetBytes( objectTree.ToUniversalTime().Ticks );
				}

				packer.PackExtendedTypeValue( _typeCodeForDateTimeForUs, data );
			}

			protected internal override DateTime UnpackFromCore( Unpacker unpacker )
			{
				var ext = unpacker.LastReadData.AsMessagePackExtendedTypeObject();
				Assert.That( ext.TypeCode, Is.EqualTo( 1 ) );
				return new DateTime( BigEndianBinary.ToInt64( ext.Body, 0 ) ).ToUniversalTime();
			}
		}

		// Issue #25

		public class Person : IEnumerable<Person>
		{
			public string Name { get; set; }

			internal IEnumerable<Person> Children { get; set; }

			public IEnumerator<Person> GetEnumerator()
			{
				return Children.GetEnumerator();
			}

			IEnumerator IEnumerable.GetEnumerator()
			{
				return GetEnumerator();
			}
		}

		public class PersonSerializer : MessagePackSerializer<Person>
		{
			public PersonSerializer()
				: base( SerializationContext.Default ) {}

			protected internal override void PackToCore( Packer packer, Person objectTree )
			{
				packer.PackMapHeader( 2 );
				packer.Pack( "Name" );
				packer.Pack( objectTree.Name );
				packer.Pack( "Children" );
				if ( objectTree.Children == null )
				{
					packer.PackNull();
				}
				else
				{
					this.PackPeople( packer, objectTree.Children );
				}
			}

			internal void PackPeople( Packer packer, IEnumerable<Person> people )
			{
				var children = people.ToArray();

				packer.PackArrayHeader( children.Length );
				foreach ( var child in children )
				{
					this.PackTo( packer, child );
				}
			}

			protected internal override Person UnpackFromCore( Unpacker unpacker )
			{
				Assert.That( unpacker.IsMapHeader );
				Assert.That( unpacker.ItemsCount, Is.EqualTo( 2 ) );
				var person = new Person();
				for ( int i = 0; i < 2; i++ )
				{
					string key;
					Assert.That( unpacker.ReadString( out key ) );
					switch ( key )
					{
						case "Name":
						{

							string name;
							Assert.That( unpacker.ReadString( out name ) );
							person.Name = name;
							break;
						}
						case "Children":
						{
							Assert.That( unpacker.Read() );
							if ( !unpacker.LastReadData.IsNil )
							{
								person.Children = this.UnpackPeople( unpacker );
							}
							break;
						}
					}
				}

				return person;
			}

			internal IEnumerable<Person> UnpackPeople( Unpacker unpacker )
			{
				Assert.That( unpacker.IsArrayHeader );
				var itemsCount = ( int )unpacker.ItemsCount;
				var people = new List<Person>( itemsCount );
				for ( int i = 0; i < itemsCount; i++ )
				{
					people.Add( this.UnpackFrom( unpacker ) );
				}

				return people;
			}
		}

		public class ChildrenSerializer : MessagePackSerializer<IEnumerable<Person>>
		{
			private readonly PersonSerializer _personSerializer = new PersonSerializer();

			public ChildrenSerializer()
				: base( SerializationContext.Default ) {}

			protected internal override void PackToCore( Packer packer, IEnumerable<Person> objectTree )
			{
				if ( objectTree is Person )
				{
					this._personSerializer.PackTo( packer, objectTree as Person );
				}
				else
				{
					this._personSerializer.PackPeople( packer, objectTree );
				}
			}

			protected internal override IEnumerable<Person> UnpackFromCore( Unpacker unpacker )
			{
				return this._personSerializer.UnpackPeople( unpacker );
			}
		}

<<<<<<< HEAD
		// Related to issue #62 -- internal types handling is not consistent at first.

		[Test]
		public void TestNonPublicType_Plain_Failed()
		{
			Assert.Throws<SerializationException>( () => this.CreateTarget<NonPublic>( GetSerializationContext() ) );
		}

		[Test]
		public void TestNonPublicType_MessagePackMember_Failed()
		{
			Assert.Throws<SerializationException>( () => this.CreateTarget<NonPublicWithMessagePackMember>( GetSerializationContext() ) );
		}

		[Test]
		public void TestNonPublicType_DataContract_Failed()
		{
			Assert.Throws<SerializationException>( () => this.CreateTarget<NonPublicWithDataContract>( GetSerializationContext() ) );
		}

#pragma warning disable 649
		internal class NonPublic
		{
			public int Value;
		}

		internal class NonPublicWithMessagePackMember
		{
			[MessagePackMember( 0 )]
			public int Value;
		}

		[DataContract]
		internal class NonPublicWithDataContract
		{
			[DataMember]
			public int Value;
		}
#pragma warning restore 649
=======
>>>>>>> a50d0848

		// issue #63
		[Test]
		public void TestManyMembers()
		{
			var serializer = this.CreateTarget<WithManyMembers>( GetSerializationContext() );
			var target = new WithManyMembers();
			using ( var buffer = new MemoryStream() )
			{
				serializer.Pack( buffer, target );
				buffer.Position = 0;
				var result = serializer.Unpack( buffer );
				Assert.That( result, Is.EqualTo( target ) );
			}
		}

#pragma warning disable 659
		public class WithManyMembers
		{
			private readonly int[] _backingField = Enumerable.Range( 0, SByte.MaxValue + 2 ).ToArray();

			public int Member0
			{
				get { return this._backingField[ 0 ]; }
				set { this._backingField[ 0 ] = value; }
			}
			public int Member1
			{
				get { return this._backingField[ 1 ]; }
				set { this._backingField[ 1 ] = value; }
			}
			public int Member2
			{
				get { return this._backingField[ 2 ]; }
				set { this._backingField[ 2 ] = value; }
			}
			public int Member3
			{
				get { return this._backingField[ 3 ]; }
				set { this._backingField[ 3 ] = value; }
			}
			public int Member4
			{
				get { return this._backingField[ 4 ]; }
				set { this._backingField[ 4 ] = value; }
			}
			public int Member5
			{
				get { return this._backingField[ 5 ]; }
				set { this._backingField[ 5 ] = value; }
			}
			public int Member6
			{
				get { return this._backingField[ 6 ]; }
				set { this._backingField[ 6 ] = value; }
			}
			public int Member7
			{
				get { return this._backingField[ 7 ]; }
				set { this._backingField[ 7 ] = value; }
			}
			public int Member8
			{
				get { return this._backingField[ 8 ]; }
				set { this._backingField[ 8 ] = value; }
			}
			public int Member9
			{
				get { return this._backingField[ 9 ]; }
				set { this._backingField[ 9 ] = value; }
			}
			public int Member10
			{
				get { return this._backingField[ 10 ]; }
				set { this._backingField[ 10 ] = value; }
			}
			public int Member11
			{
				get { return this._backingField[ 11 ]; }
				set { this._backingField[ 11 ] = value; }
			}
			public int Member12
			{
				get { return this._backingField[ 12 ]; }
				set { this._backingField[ 12 ] = value; }
			}
			public int Member13
			{
				get { return this._backingField[ 13 ]; }
				set { this._backingField[ 13 ] = value; }
			}
			public int Member14
			{
				get { return this._backingField[ 14 ]; }
				set { this._backingField[ 14 ] = value; }
			}
			public int Member15
			{
				get { return this._backingField[ 15 ]; }
				set { this._backingField[ 15 ] = value; }
			}
			public int Member16
			{
				get { return this._backingField[ 16 ]; }
				set { this._backingField[ 16 ] = value; }
			}
			public int Member17
			{
				get { return this._backingField[ 17 ]; }
				set { this._backingField[ 17 ] = value; }
			}
			public int Member18
			{
				get { return this._backingField[ 18 ]; }
				set { this._backingField[ 18 ] = value; }
			}
			public int Member19
			{
				get { return this._backingField[ 19 ]; }
				set { this._backingField[ 19 ] = value; }
			}
			public int Member20
			{
				get { return this._backingField[ 20 ]; }
				set { this._backingField[ 20 ] = value; }
			}
			public int Member21
			{
				get { return this._backingField[ 21 ]; }
				set { this._backingField[ 21 ] = value; }
			}
			public int Member22
			{
				get { return this._backingField[ 22 ]; }
				set { this._backingField[ 22 ] = value; }
			}
			public int Member23
			{
				get { return this._backingField[ 23 ]; }
				set { this._backingField[ 23 ] = value; }
			}
			public int Member24
			{
				get { return this._backingField[ 24 ]; }
				set { this._backingField[ 24 ] = value; }
			}
			public int Member25
			{
				get { return this._backingField[ 25 ]; }
				set { this._backingField[ 25 ] = value; }
			}
			public int Member26
			{
				get { return this._backingField[ 26 ]; }
				set { this._backingField[ 26 ] = value; }
			}
			public int Member27
			{
				get { return this._backingField[ 27 ]; }
				set { this._backingField[ 27 ] = value; }
			}
			public int Member28
			{
				get { return this._backingField[ 28 ]; }
				set { this._backingField[ 28 ] = value; }
			}
			public int Member29
			{
				get { return this._backingField[ 29 ]; }
				set { this._backingField[ 29 ] = value; }
			}
			public int Member30
			{
				get { return this._backingField[ 30 ]; }
				set { this._backingField[ 30 ] = value; }
			}
			public int Member31
			{
				get { return this._backingField[ 31 ]; }
				set { this._backingField[ 31 ] = value; }
			}
			public int Member32
			{
				get { return this._backingField[ 32 ]; }
				set { this._backingField[ 32 ] = value; }
			}
			public int Member33
			{
				get { return this._backingField[ 33 ]; }
				set { this._backingField[ 33 ] = value; }
			}
			public int Member34
			{
				get { return this._backingField[ 34 ]; }
				set { this._backingField[ 34 ] = value; }
			}
			public int Member35
			{
				get { return this._backingField[ 35 ]; }
				set { this._backingField[ 35 ] = value; }
			}
			public int Member36
			{
				get { return this._backingField[ 36 ]; }
				set { this._backingField[ 36 ] = value; }
			}
			public int Member37
			{
				get { return this._backingField[ 37 ]; }
				set { this._backingField[ 37 ] = value; }
			}
			public int Member38
			{
				get { return this._backingField[ 38 ]; }
				set { this._backingField[ 38 ] = value; }
			}
			public int Member39
			{
				get { return this._backingField[ 39 ]; }
				set { this._backingField[ 39 ] = value; }
			}
			public int Member40
			{
				get { return this._backingField[ 40 ]; }
				set { this._backingField[ 40 ] = value; }
			}
			public int Member41
			{
				get { return this._backingField[ 41 ]; }
				set { this._backingField[ 41 ] = value; }
			}
			public int Member42
			{
				get { return this._backingField[ 42 ]; }
				set { this._backingField[ 42 ] = value; }
			}
			public int Member43
			{
				get { return this._backingField[ 43 ]; }
				set { this._backingField[ 43 ] = value; }
			}
			public int Member44
			{
				get { return this._backingField[ 44 ]; }
				set { this._backingField[ 44 ] = value; }
			}
			public int Member45
			{
				get { return this._backingField[ 45 ]; }
				set { this._backingField[ 45 ] = value; }
			}
			public int Member46
			{
				get { return this._backingField[ 46 ]; }
				set { this._backingField[ 46 ] = value; }
			}
			public int Member47
			{
				get { return this._backingField[ 47 ]; }
				set { this._backingField[ 47 ] = value; }
			}
			public int Member48
			{
				get { return this._backingField[ 48 ]; }
				set { this._backingField[ 48 ] = value; }
			}
			public int Member49
			{
				get { return this._backingField[ 49 ]; }
				set { this._backingField[ 49 ] = value; }
			}
			public int Member50
			{
				get { return this._backingField[ 50 ]; }
				set { this._backingField[ 50 ] = value; }
			}
			public int Member51
			{
				get { return this._backingField[ 51 ]; }
				set { this._backingField[ 51 ] = value; }
			}
			public int Member52
			{
				get { return this._backingField[ 52 ]; }
				set { this._backingField[ 52 ] = value; }
			}
			public int Member53
			{
				get { return this._backingField[ 53 ]; }
				set { this._backingField[ 53 ] = value; }
			}
			public int Member54
			{
				get { return this._backingField[ 54 ]; }
				set { this._backingField[ 54 ] = value; }
			}
			public int Member55
			{
				get { return this._backingField[ 55 ]; }
				set { this._backingField[ 55 ] = value; }
			}
			public int Member56
			{
				get { return this._backingField[ 56 ]; }
				set { this._backingField[ 56 ] = value; }
			}
			public int Member57
			{
				get { return this._backingField[ 57 ]; }
				set { this._backingField[ 57 ] = value; }
			}
			public int Member58
			{
				get { return this._backingField[ 58 ]; }
				set { this._backingField[ 58 ] = value; }
			}
			public int Member59
			{
				get { return this._backingField[ 59 ]; }
				set { this._backingField[ 59 ] = value; }
			}
			public int Member60
			{
				get { return this._backingField[ 60 ]; }
				set { this._backingField[ 60 ] = value; }
			}
			public int Member61
			{
				get { return this._backingField[ 61 ]; }
				set { this._backingField[ 61 ] = value; }
			}
			public int Member62
			{
				get { return this._backingField[ 62 ]; }
				set { this._backingField[ 62 ] = value; }
			}
			public int Member63
			{
				get { return this._backingField[ 63 ]; }
				set { this._backingField[ 63 ] = value; }
			}
			public int Member64
			{
				get { return this._backingField[ 64 ]; }
				set { this._backingField[ 64 ] = value; }
			}
			public int Member65
			{
				get { return this._backingField[ 65 ]; }
				set { this._backingField[ 65 ] = value; }
			}
			public int Member66
			{
				get { return this._backingField[ 66 ]; }
				set { this._backingField[ 66 ] = value; }
			}
			public int Member67
			{
				get { return this._backingField[ 67 ]; }
				set { this._backingField[ 67 ] = value; }
			}
			public int Member68
			{
				get { return this._backingField[ 68 ]; }
				set { this._backingField[ 68 ] = value; }
			}
			public int Member69
			{
				get { return this._backingField[ 69 ]; }
				set { this._backingField[ 69 ] = value; }
			}
			public int Member70
			{
				get { return this._backingField[ 70 ]; }
				set { this._backingField[ 70 ] = value; }
			}
			public int Member71
			{
				get { return this._backingField[ 71 ]; }
				set { this._backingField[ 71 ] = value; }
			}
			public int Member72
			{
				get { return this._backingField[ 72 ]; }
				set { this._backingField[ 72 ] = value; }
			}
			public int Member73
			{
				get { return this._backingField[ 73 ]; }
				set { this._backingField[ 73 ] = value; }
			}
			public int Member74
			{
				get { return this._backingField[ 74 ]; }
				set { this._backingField[ 74 ] = value; }
			}
			public int Member75
			{
				get { return this._backingField[ 75 ]; }
				set { this._backingField[ 75 ] = value; }
			}
			public int Member76
			{
				get { return this._backingField[ 76 ]; }
				set { this._backingField[ 76 ] = value; }
			}
			public int Member77
			{
				get { return this._backingField[ 77 ]; }
				set { this._backingField[ 77 ] = value; }
			}
			public int Member78
			{
				get { return this._backingField[ 78 ]; }
				set { this._backingField[ 78 ] = value; }
			}
			public int Member79
			{
				get { return this._backingField[ 79 ]; }
				set { this._backingField[ 79 ] = value; }
			}
			public int Member80
			{
				get { return this._backingField[ 80 ]; }
				set { this._backingField[ 80 ] = value; }
			}
			public int Member81
			{
				get { return this._backingField[ 81 ]; }
				set { this._backingField[ 81 ] = value; }
			}
			public int Member82
			{
				get { return this._backingField[ 82 ]; }
				set { this._backingField[ 82 ] = value; }
			}
			public int Member83
			{
				get { return this._backingField[ 83 ]; }
				set { this._backingField[ 83 ] = value; }
			}
			public int Member84
			{
				get { return this._backingField[ 84 ]; }
				set { this._backingField[ 84 ] = value; }
			}
			public int Member85
			{
				get { return this._backingField[ 85 ]; }
				set { this._backingField[ 85 ] = value; }
			}
			public int Member86
			{
				get { return this._backingField[ 86 ]; }
				set { this._backingField[ 86 ] = value; }
			}
			public int Member87
			{
				get { return this._backingField[ 87 ]; }
				set { this._backingField[ 87 ] = value; }
			}
			public int Member88
			{
				get { return this._backingField[ 88 ]; }
				set { this._backingField[ 88 ] = value; }
			}
			public int Member89
			{
				get { return this._backingField[ 89 ]; }
				set { this._backingField[ 89 ] = value; }
			}
			public int Member90
			{
				get { return this._backingField[ 90 ]; }
				set { this._backingField[ 90 ] = value; }
			}
			public int Member91
			{
				get { return this._backingField[ 91 ]; }
				set { this._backingField[ 91 ] = value; }
			}
			public int Member92
			{
				get { return this._backingField[ 92 ]; }
				set { this._backingField[ 92 ] = value; }
			}
			public int Member93
			{
				get { return this._backingField[ 93 ]; }
				set { this._backingField[ 93 ] = value; }
			}
			public int Member94
			{
				get { return this._backingField[ 94 ]; }
				set { this._backingField[ 94 ] = value; }
			}
			public int Member95
			{
				get { return this._backingField[ 95 ]; }
				set { this._backingField[ 95 ] = value; }
			}
			public int Member96
			{
				get { return this._backingField[ 96 ]; }
				set { this._backingField[ 96 ] = value; }
			}
			public int Member97
			{
				get { return this._backingField[ 97 ]; }
				set { this._backingField[ 97 ] = value; }
			}
			public int Member98
			{
				get { return this._backingField[ 98 ]; }
				set { this._backingField[ 98 ] = value; }
			}
			public int Member99
			{
				get { return this._backingField[ 99 ]; }
				set { this._backingField[ 99 ] = value; }
			}
			public int Member100
			{
				get { return this._backingField[ 100 ]; }
				set { this._backingField[ 100 ] = value; }
			}
			public int Member101
			{
				get { return this._backingField[ 101 ]; }
				set { this._backingField[ 101 ] = value; }
			}
			public int Member102
			{
				get { return this._backingField[ 102 ]; }
				set { this._backingField[ 102 ] = value; }
			}
			public int Member103
			{
				get { return this._backingField[ 103 ]; }
				set { this._backingField[ 103 ] = value; }
			}
			public int Member104
			{
				get { return this._backingField[ 104 ]; }
				set { this._backingField[ 104 ] = value; }
			}
			public int Member105
			{
				get { return this._backingField[ 105 ]; }
				set { this._backingField[ 105 ] = value; }
			}
			public int Member106
			{
				get { return this._backingField[ 106 ]; }
				set { this._backingField[ 106 ] = value; }
			}
			public int Member107
			{
				get { return this._backingField[ 107 ]; }
				set { this._backingField[ 107 ] = value; }
			}
			public int Member108
			{
				get { return this._backingField[ 108 ]; }
				set { this._backingField[ 108 ] = value; }
			}
			public int Member109
			{
				get { return this._backingField[ 109 ]; }
				set { this._backingField[ 109 ] = value; }
			}
			public int Member110
			{
				get { return this._backingField[ 110 ]; }
				set { this._backingField[ 110 ] = value; }
			}
			public int Member111
			{
				get { return this._backingField[ 111 ]; }
				set { this._backingField[ 111 ] = value; }
			}
			public int Member112
			{
				get { return this._backingField[ 112 ]; }
				set { this._backingField[ 112 ] = value; }
			}
			public int Member113
			{
				get { return this._backingField[ 113 ]; }
				set { this._backingField[ 113 ] = value; }
			}
			public int Member114
			{
				get { return this._backingField[ 114 ]; }
				set { this._backingField[ 114 ] = value; }
			}
			public int Member115
			{
				get { return this._backingField[ 115 ]; }
				set { this._backingField[ 115 ] = value; }
			}
			public int Member116
			{
				get { return this._backingField[ 116 ]; }
				set { this._backingField[ 116 ] = value; }
			}
			public int Member117
			{
				get { return this._backingField[ 117 ]; }
				set { this._backingField[ 117 ] = value; }
			}
			public int Member118
			{
				get { return this._backingField[ 118 ]; }
				set { this._backingField[ 118 ] = value; }
			}
			public int Member119
			{
				get { return this._backingField[ 119 ]; }
				set { this._backingField[ 119 ] = value; }
			}
			public int Member120
			{
				get { return this._backingField[ 120 ]; }
				set { this._backingField[ 120 ] = value; }
			}
			public int Member121
			{
				get { return this._backingField[ 121 ]; }
				set { this._backingField[ 121 ] = value; }
			}
			public int Member122
			{
				get { return this._backingField[ 122 ]; }
				set { this._backingField[ 122 ] = value; }
			}
			public int Member123
			{
				get { return this._backingField[ 123 ]; }
				set { this._backingField[ 123 ] = value; }
			}
			public int Member124
			{
				get { return this._backingField[ 124 ]; }
				set { this._backingField[ 124 ] = value; }
			}
			public int Member125
			{
				get { return this._backingField[ 125 ]; }
				set { this._backingField[ 125 ] = value; }
			}
			public int Member126
			{
				get { return this._backingField[ 126 ]; }
				set { this._backingField[ 126 ] = value; }
			}
			public int Member127
			{
				get { return this._backingField[ 127 ]; }
				set { this._backingField[ 127 ] = value; }
			}
			public int Member128
			{
				get { return this._backingField[ 128 ]; }
				set { this._backingField[ 128 ] = value; }
			}

			public override bool Equals( object obj )
			{
				var other = obj as WithManyMembers;
				if ( other == null )
				{
					return false;
				}

				return this._backingField == other._backingField || this._backingField.SequenceEqual( other._backingField );
			}
		}
#pragma warning restore 659

		[Test]
		public void TestNullField()
		{
			this.TestCoreWithAutoVerify( default( object ), this.GetSerializationContext() );
		}
		
		[Test]
		public void TestNullFieldArray()
		{
			this.TestCoreWithAutoVerify( Enumerable.Repeat( default( object ), 2 ).ToArray(), this.GetSerializationContext() );
		}
		
		[Test]
		public void TestNullFieldNull()
		{
			this.TestCoreWithAutoVerify( default( Object ), this.GetSerializationContext() );
		}
		
		[Test]
		public void TestNullFieldArrayNull()
		{
			this.TestCoreWithAutoVerify( default( Object[] ), this.GetSerializationContext() );
		}	
		
		[Test]
		public void TestTrueField()
		{
			this.TestCoreWithAutoVerify( true, this.GetSerializationContext() );
		}
		
		[Test]
		public void TestTrueFieldArray()
		{
			this.TestCoreWithAutoVerify( Enumerable.Repeat( true, 2 ).ToArray(), this.GetSerializationContext() );
		}
		
		[Test]
		public void TestFalseField()
		{
			this.TestCoreWithAutoVerify( false, this.GetSerializationContext() );
		}
		
		[Test]
		public void TestFalseFieldArray()
		{
			this.TestCoreWithAutoVerify( Enumerable.Repeat( false, 2 ).ToArray(), this.GetSerializationContext() );
		}
		
		[Test]
		public void TestTinyByteField()
		{
			this.TestCoreWithAutoVerify( 1, this.GetSerializationContext() );
		}
		
		[Test]
		public void TestTinyByteFieldArray()
		{
			this.TestCoreWithAutoVerify( Enumerable.Repeat( 1, 2 ).ToArray(), this.GetSerializationContext() );
		}
		
		[Test]
		public void TestByteField()
		{
			this.TestCoreWithAutoVerify( 0x80, this.GetSerializationContext() );
		}
		
		[Test]
		public void TestByteFieldArray()
		{
			this.TestCoreWithAutoVerify( Enumerable.Repeat( 0x80, 2 ).ToArray(), this.GetSerializationContext() );
		}
		
		[Test]
		public void TestMaxByteField()
		{
			this.TestCoreWithAutoVerify( 0xff, this.GetSerializationContext() );
		}
		
		[Test]
		public void TestMaxByteFieldArray()
		{
			this.TestCoreWithAutoVerify( Enumerable.Repeat( 0xff, 2 ).ToArray(), this.GetSerializationContext() );
		}
		
		[Test]
		public void TestTinyUInt16Field()
		{
			this.TestCoreWithAutoVerify( 0x100, this.GetSerializationContext() );
		}
		
		[Test]
		public void TestTinyUInt16FieldArray()
		{
			this.TestCoreWithAutoVerify( Enumerable.Repeat( 0x100, 2 ).ToArray(), this.GetSerializationContext() );
		}
		
		[Test]
		public void TestMaxUInt16Field()
		{
			this.TestCoreWithAutoVerify( 0xffff, this.GetSerializationContext() );
		}
		
		[Test]
		public void TestMaxUInt16FieldArray()
		{
			this.TestCoreWithAutoVerify( Enumerable.Repeat( 0xffff, 2 ).ToArray(), this.GetSerializationContext() );
		}
		
		[Test]
		public void TestTinyInt32Field()
		{
			this.TestCoreWithAutoVerify( 0x10000, this.GetSerializationContext() );
		}
		
		[Test]
		public void TestTinyInt32FieldArray()
		{
			this.TestCoreWithAutoVerify( Enumerable.Repeat( 0x10000, 2 ).ToArray(), this.GetSerializationContext() );
		}
		
		[Test]
		public void TestMaxInt32Field()
		{
			this.TestCoreWithAutoVerify( Int32.MaxValue, this.GetSerializationContext() );
		}
		
		[Test]
		public void TestMaxInt32FieldArray()
		{
			this.TestCoreWithAutoVerify( Enumerable.Repeat( Int32.MaxValue, 2 ).ToArray(), this.GetSerializationContext() );
		}
		
		[Test]
		public void TestMinInt32Field()
		{
			this.TestCoreWithAutoVerify( Int32.MinValue, this.GetSerializationContext() );
		}
		
		[Test]
		public void TestMinInt32FieldArray()
		{
			this.TestCoreWithAutoVerify( Enumerable.Repeat( Int32.MinValue, 2 ).ToArray(), this.GetSerializationContext() );
		}
		
		[Test]
		public void TestTinyInt64Field()
		{
			this.TestCoreWithAutoVerify( 0x100000000, this.GetSerializationContext() );
		}
		
		[Test]
		public void TestTinyInt64FieldArray()
		{
			this.TestCoreWithAutoVerify( Enumerable.Repeat( 0x100000000, 2 ).ToArray(), this.GetSerializationContext() );
		}
		
		[Test]
		public void TestMaxInt64Field()
		{
			this.TestCoreWithAutoVerify( Int64.MaxValue, this.GetSerializationContext() );
		}
		
		[Test]
		public void TestMaxInt64FieldArray()
		{
			this.TestCoreWithAutoVerify( Enumerable.Repeat( Int64.MaxValue, 2 ).ToArray(), this.GetSerializationContext() );
		}
		
		[Test]
		public void TestMinInt64Field()
		{
			this.TestCoreWithAutoVerify( Int64.MinValue, this.GetSerializationContext() );
		}
		
		[Test]
		public void TestMinInt64FieldArray()
		{
			this.TestCoreWithAutoVerify( Enumerable.Repeat( Int64.MinValue, 2 ).ToArray(), this.GetSerializationContext() );
		}
		
		[Test]
		public void TestDateTimeField()
		{
			this.TestCoreWithAutoVerify( DateTime.UtcNow, this.GetSerializationContext() );
		}
		
		[Test]
		public void TestDateTimeFieldArray()
		{
			this.TestCoreWithAutoVerify( Enumerable.Repeat( DateTime.UtcNow, 2 ).ToArray(), this.GetSerializationContext() );
		}
		
		[Test]
		public void TestDateTimeOffsetField()
		{
			this.TestCoreWithAutoVerify( DateTimeOffset.UtcNow, this.GetSerializationContext() );
		}
		
		[Test]
		public void TestDateTimeOffsetFieldArray()
		{
			this.TestCoreWithAutoVerify( Enumerable.Repeat( DateTimeOffset.UtcNow, 2 ).ToArray(), this.GetSerializationContext() );
		}
		
		[Test]
		public void TestUriField()
		{
			this.TestCoreWithAutoVerify( new Uri( "http://example.com/" ), this.GetSerializationContext() );
		}
		
		[Test]
		public void TestUriFieldArray()
		{
			this.TestCoreWithAutoVerify( Enumerable.Repeat( new Uri( "http://example.com/" ), 2 ).ToArray(), this.GetSerializationContext() );
		}
		
		[Test]
		public void TestUriFieldNull()
		{
			this.TestCoreWithAutoVerify( default( Uri ), this.GetSerializationContext() );
		}
		
		[Test]
		public void TestUriFieldArrayNull()
		{
			this.TestCoreWithAutoVerify( default( Uri[] ), this.GetSerializationContext() );
		}	
		
		[Test]
		public void TestVersionField()
		{
			this.TestCoreWithAutoVerify( new Version( 1, 2, 3, 4 ), this.GetSerializationContext() );
		}
		
		[Test]
		public void TestVersionFieldArray()
		{
			this.TestCoreWithAutoVerify( Enumerable.Repeat( new Version( 1, 2, 3, 4 ), 2 ).ToArray(), this.GetSerializationContext() );
		}
		
		[Test]
		public void TestVersionFieldNull()
		{
			this.TestCoreWithAutoVerify( default( Version ), this.GetSerializationContext() );
		}
		
		[Test]
		public void TestVersionFieldArrayNull()
		{
			this.TestCoreWithAutoVerify( default( Version[] ), this.GetSerializationContext() );
		}	
		
		[Test]
		public void TestFILETIMEField()
		{
			this.TestCoreWithAutoVerify( ToFileTime( DateTime.UtcNow ), this.GetSerializationContext() );
		}
		
		[Test]
		public void TestFILETIMEFieldArray()
		{
			this.TestCoreWithAutoVerify( Enumerable.Repeat( ToFileTime( DateTime.UtcNow ), 2 ).ToArray(), this.GetSerializationContext() );
		}
		
		[Test]
		public void TestTimeSpanField()
		{
			this.TestCoreWithAutoVerify( TimeSpan.FromMilliseconds( 123456789 ), this.GetSerializationContext() );
		}
		
		[Test]
		public void TestTimeSpanFieldArray()
		{
			this.TestCoreWithAutoVerify( Enumerable.Repeat( TimeSpan.FromMilliseconds( 123456789 ), 2 ).ToArray(), this.GetSerializationContext() );
		}
		
		[Test]
		public void TestGuidField()
		{
			this.TestCoreWithAutoVerify( Guid.NewGuid(), this.GetSerializationContext() );
		}
		
		[Test]
		public void TestGuidFieldArray()
		{
			this.TestCoreWithAutoVerify( Enumerable.Repeat( Guid.NewGuid(), 2 ).ToArray(), this.GetSerializationContext() );
		}
		
		[Test]
		public void TestCharField()
		{
			this.TestCoreWithAutoVerify( '　', this.GetSerializationContext() );
		}
		
		[Test]
		public void TestCharFieldArray()
		{
			this.TestCoreWithAutoVerify( Enumerable.Repeat( '　', 2 ).ToArray(), this.GetSerializationContext() );
		}
		
		[Test]
		public void TestDecimalField()
		{
			this.TestCoreWithAutoVerify( 123456789.0987654321m, this.GetSerializationContext() );
		}
		
		[Test]
		public void TestDecimalFieldArray()
		{
			this.TestCoreWithAutoVerify( Enumerable.Repeat( 123456789.0987654321m, 2 ).ToArray(), this.GetSerializationContext() );
		}
		
#if !NETFX_35 && !WINDOWS_PHONE
		[Test]
		public void TestBigIntegerField()
		{
			this.TestCoreWithAutoVerify( new BigInteger( UInt64.MaxValue ) + UInt64.MaxValue, this.GetSerializationContext() );
		}
		
		[Test]
		public void TestBigIntegerFieldArray()
		{
			this.TestCoreWithAutoVerify( Enumerable.Repeat( new BigInteger( UInt64.MaxValue ) + UInt64.MaxValue, 2 ).ToArray(), this.GetSerializationContext() );
		}
		
#endif // !NETFX_35 && !WINDOWS_PHONE
#if !NETFX_35 && !WINDOWS_PHONE
		[Test]
		public void TestComplexField()
		{
			this.TestCoreWithAutoVerify( new Complex( 1.3, 2.4 ), this.GetSerializationContext() );
		}
		
		[Test]
		public void TestComplexFieldArray()
		{
			this.TestCoreWithAutoVerify( Enumerable.Repeat( new Complex( 1.3, 2.4 ), 2 ).ToArray(), this.GetSerializationContext() );
		}
		
#endif // !NETFX_35 && !WINDOWS_PHONE
		[Test]
		public void TestDictionaryEntryField()
		{
			this.TestCoreWithAutoVerify( new DictionaryEntry( new MessagePackObject( "Key" ), new MessagePackObject( "Value" ) ), this.GetSerializationContext() );
		}
		
		[Test]
		public void TestDictionaryEntryFieldArray()
		{
			this.TestCoreWithAutoVerify( Enumerable.Repeat( new DictionaryEntry( new MessagePackObject( "Key" ), new MessagePackObject( "Value" ) ), 2 ).ToArray(), this.GetSerializationContext() );
		}
		
		[Test]
		public void TestKeyValuePairStringDateTimeOffsetField()
		{
			this.TestCoreWithAutoVerify( new KeyValuePair<String, DateTimeOffset>( "Key", DateTimeOffset.UtcNow ), this.GetSerializationContext() );
		}
		
		[Test]
		public void TestKeyValuePairStringDateTimeOffsetFieldArray()
		{
			this.TestCoreWithAutoVerify( Enumerable.Repeat( new KeyValuePair<String, DateTimeOffset>( "Key", DateTimeOffset.UtcNow ), 2 ).ToArray(), this.GetSerializationContext() );
		}
		
#if !NETFX_35 && !WINDOWS_PHONE
		[Test]
		public void TestKeyValuePairStringComplexField()
		{
			this.TestCoreWithAutoVerify( new KeyValuePair<String, Complex>( "Key", new Complex( 1.3, 2.4 ) ), this.GetSerializationContext() );
		}
		
		[Test]
		public void TestKeyValuePairStringComplexFieldArray()
		{
			this.TestCoreWithAutoVerify( Enumerable.Repeat( new KeyValuePair<String, Complex>( "Key", new Complex( 1.3, 2.4 ) ), 2 ).ToArray(), this.GetSerializationContext() );
		}
		
#endif // !NETFX_35 && !WINDOWS_PHONE
		[Test]
		public void TestStringField()
		{
			this.TestCoreWithAutoVerify( "StringValue", this.GetSerializationContext() );
		}
		
		[Test]
		public void TestStringFieldArray()
		{
			this.TestCoreWithAutoVerify( Enumerable.Repeat( "StringValue", 2 ).ToArray(), this.GetSerializationContext() );
		}
		
		[Test]
		public void TestStringFieldNull()
		{
			this.TestCoreWithAutoVerify( default( String ), this.GetSerializationContext() );
		}
		
		[Test]
		public void TestStringFieldArrayNull()
		{
			this.TestCoreWithAutoVerify( default( String[] ), this.GetSerializationContext() );
		}	
		
		[Test]
		public void TestByteArrayField()
		{
			this.TestCoreWithAutoVerify( new Byte[]{ 1, 2, 3, 4 }, this.GetSerializationContext() );
		}
		
		[Test]
		public void TestByteArrayFieldArray()
		{
			this.TestCoreWithAutoVerify( Enumerable.Repeat( new Byte[]{ 1, 2, 3, 4 }, 2 ).ToArray(), this.GetSerializationContext() );
		}
		
		[Test]
		public void TestByteArrayFieldNull()
		{
			this.TestCoreWithAutoVerify( default( Byte[] ), this.GetSerializationContext() );
		}
		
		[Test]
		public void TestByteArrayFieldArrayNull()
		{
			this.TestCoreWithAutoVerify( default( Byte[][] ), this.GetSerializationContext() );
		}	
		
		[Test]
		public void TestCharArrayField()
		{
			this.TestCoreWithAutoVerify( "ABCD".ToCharArray(), this.GetSerializationContext() );
		}
		
		[Test]
		public void TestCharArrayFieldArray()
		{
			this.TestCoreWithAutoVerify( Enumerable.Repeat( "ABCD".ToCharArray(), 2 ).ToArray(), this.GetSerializationContext() );
		}
		
		[Test]
		public void TestCharArrayFieldNull()
		{
			this.TestCoreWithAutoVerify( default( Char[] ), this.GetSerializationContext() );
		}
		
		[Test]
		public void TestCharArrayFieldArrayNull()
		{
			this.TestCoreWithAutoVerify( default( Char[][] ), this.GetSerializationContext() );
		}	
		
		[Test]
		public void TestArraySegmentByteField()
		{
			this.TestCoreWithAutoVerify( new ArraySegment<Byte>( new Byte[]{ 1, 2, 3, 4 } ), this.GetSerializationContext() );
		}
		
		[Test]
		public void TestArraySegmentByteFieldArray()
		{
			this.TestCoreWithAutoVerify( Enumerable.Repeat( new ArraySegment<Byte>( new Byte[]{ 1, 2, 3, 4 } ), 2 ).ToArray(), this.GetSerializationContext() );
		}
		
		[Test]
		public void TestArraySegmentInt32Field()
		{
			this.TestCoreWithAutoVerify( new ArraySegment<Int32>( new Int32[]{ 1, 2, 3, 4 } ), this.GetSerializationContext() );
		}
		
		[Test]
		public void TestArraySegmentInt32FieldArray()
		{
			this.TestCoreWithAutoVerify( Enumerable.Repeat( new ArraySegment<Int32>( new Int32[]{ 1, 2, 3, 4 } ), 2 ).ToArray(), this.GetSerializationContext() );
		}
		
		[Test]
		public void TestArraySegmentDecimalField()
		{
			this.TestCoreWithAutoVerify( new ArraySegment<Decimal>( new Decimal[]{ 1, 2, 3, 4 } ), this.GetSerializationContext() );
		}
		
		[Test]
		public void TestArraySegmentDecimalFieldArray()
		{
			this.TestCoreWithAutoVerify( Enumerable.Repeat( new ArraySegment<Decimal>( new Decimal[]{ 1, 2, 3, 4 } ), 2 ).ToArray(), this.GetSerializationContext() );
		}
		
#if !NETFX_35
		[Test]
		public void TestTuple_Int32_String_MessagePackObject_ObjectField()
		{
			this.TestCoreWithAutoVerify( new Tuple<Int32, String, MessagePackObject, Object>( 1, "ABC", new MessagePackObject( "abc" ), new MessagePackObject( "123" ) ) , this.GetSerializationContext() );
		}
		
		[Test]
		public void TestTuple_Int32_String_MessagePackObject_ObjectFieldArray()
		{
			this.TestCoreWithAutoVerify( Enumerable.Repeat( new Tuple<Int32, String, MessagePackObject, Object>( 1, "ABC", new MessagePackObject( "abc" ), new MessagePackObject( "123" ) ) , 2 ).ToArray(), this.GetSerializationContext() );
		}
		
		[Test]
		public void TestTuple_Int32_String_MessagePackObject_ObjectFieldNull()
		{
			this.TestCoreWithAutoVerify( default( System.Tuple<System.Int32, System.String, MsgPack.MessagePackObject, System.Object> ), this.GetSerializationContext() );
		}
		
		[Test]
		public void TestTuple_Int32_String_MessagePackObject_ObjectFieldArrayNull()
		{
			this.TestCoreWithAutoVerify( default( System.Tuple<System.Int32, System.String, MsgPack.MessagePackObject, System.Object>[] ), this.GetSerializationContext() );
		}	
		
#endif // !NETFX_35
		[Test]
		public void TestImage_Field()
		{
			this.TestCoreWithAutoVerify( new Image(){ uri = "http://example.com/logo.png", title = "logo", width = 160, height = 120, size = 13612 }, this.GetSerializationContext() );
		}
		
		[Test]
		public void TestImage_FieldArray()
		{
			this.TestCoreWithAutoVerify( Enumerable.Repeat( new Image(){ uri = "http://example.com/logo.png", title = "logo", width = 160, height = 120, size = 13612 }, 2 ).ToArray(), this.GetSerializationContext() );
		}
		
		[Test]
		public void TestImage_FieldNull()
		{
			this.TestCoreWithAutoVerify( default( MsgPack.Image ), this.GetSerializationContext() );
		}
		
		[Test]
		public void TestImage_FieldArrayNull()
		{
			this.TestCoreWithAutoVerify( default( MsgPack.Image[] ), this.GetSerializationContext() );
		}	
		
		[Test]
		public void TestListDateTimeField()
		{
			this.TestCoreWithAutoVerify( new List<DateTime>(){ DateTime.UtcNow.Subtract( TimeSpan.FromDays( 1 ) ), DateTime.UtcNow }, this.GetSerializationContext() );
		}
		
		[Test]
		public void TestListDateTimeFieldArray()
		{
			this.TestCoreWithAutoVerify( Enumerable.Repeat( new List<DateTime>(){ DateTime.UtcNow.Subtract( TimeSpan.FromDays( 1 ) ), DateTime.UtcNow }, 2 ).ToArray(), this.GetSerializationContext() );
		}
		
		[Test]
		public void TestListDateTimeFieldNull()
		{
			this.TestCoreWithAutoVerify( default( List<DateTime> ), this.GetSerializationContext() );
		}
		
		[Test]
		public void TestListDateTimeFieldArrayNull()
		{
			this.TestCoreWithAutoVerify( default( List<DateTime>[] ), this.GetSerializationContext() );
		}	
		
		[Test]
		public void TestDictionaryStringDateTimeField()
		{
			this.TestCoreWithAutoVerify( new Dictionary<String, DateTime>(){ { "Yesterday", DateTime.UtcNow.Subtract( TimeSpan.FromDays( 1 ) ) }, { "Today", DateTime.UtcNow } }, this.GetSerializationContext() );
		}
		
		[Test]
		public void TestDictionaryStringDateTimeFieldArray()
		{
			this.TestCoreWithAutoVerify( Enumerable.Repeat( new Dictionary<String, DateTime>(){ { "Yesterday", DateTime.UtcNow.Subtract( TimeSpan.FromDays( 1 ) ) }, { "Today", DateTime.UtcNow } }, 2 ).ToArray(), this.GetSerializationContext() );
		}
		
		[Test]
		public void TestDictionaryStringDateTimeFieldNull()
		{
			this.TestCoreWithAutoVerify( default( Dictionary<String, DateTime> ), this.GetSerializationContext() );
		}
		
		[Test]
		public void TestDictionaryStringDateTimeFieldArrayNull()
		{
			this.TestCoreWithAutoVerify( default( Dictionary<String, DateTime>[] ), this.GetSerializationContext() );
		}	
		
		[Test]
		public void TestCollectionDateTimeField()
		{
			this.TestCoreWithAutoVerify( new Collection<DateTime>(){ DateTime.UtcNow.Subtract( TimeSpan.FromDays( 1 ) ), DateTime.UtcNow }, this.GetSerializationContext() );
		}
		
		[Test]
		public void TestCollectionDateTimeFieldArray()
		{
			this.TestCoreWithAutoVerify( Enumerable.Repeat( new Collection<DateTime>(){ DateTime.UtcNow.Subtract( TimeSpan.FromDays( 1 ) ), DateTime.UtcNow }, 2 ).ToArray(), this.GetSerializationContext() );
		}
		
		[Test]
		public void TestCollectionDateTimeFieldNull()
		{
			this.TestCoreWithAutoVerify( default( Collection<DateTime> ), this.GetSerializationContext() );
		}
		
		[Test]
		public void TestCollectionDateTimeFieldArrayNull()
		{
			this.TestCoreWithAutoVerify( default( Collection<DateTime>[] ), this.GetSerializationContext() );
		}	
		
		[Test]
		public void TestStringKeyedCollection_DateTimeField()
		{
			this.TestCoreWithAutoVerify( new StringKeyedCollection<DateTime>(){ DateTime.UtcNow.Subtract( TimeSpan.FromDays( 1 ) ), DateTime.UtcNow }, this.GetSerializationContext() );
		}
		
		[Test]
		public void TestStringKeyedCollection_DateTimeFieldArray()
		{
			this.TestCoreWithAutoVerify( Enumerable.Repeat( new StringKeyedCollection<DateTime>(){ DateTime.UtcNow.Subtract( TimeSpan.FromDays( 1 ) ), DateTime.UtcNow }, 2 ).ToArray(), this.GetSerializationContext() );
		}
		
		[Test]
		public void TestStringKeyedCollection_DateTimeFieldNull()
		{
			this.TestCoreWithAutoVerify( default( MsgPack.Serialization.StringKeyedCollection<System.DateTime> ), this.GetSerializationContext() );
		}
		
		[Test]
		public void TestStringKeyedCollection_DateTimeFieldArrayNull()
		{
			this.TestCoreWithAutoVerify( default( MsgPack.Serialization.StringKeyedCollection<System.DateTime>[] ), this.GetSerializationContext() );
		}	
		
#if !NETFX_35
		[Test]
		public void TestObservableCollectionDateTimeField()
		{
			this.TestCoreWithAutoVerify( new ObservableCollection<DateTime>(){ DateTime.UtcNow.Subtract( TimeSpan.FromDays( 1 ) ), DateTime.UtcNow }, this.GetSerializationContext() );
		}
		
		[Test]
		public void TestObservableCollectionDateTimeFieldArray()
		{
			this.TestCoreWithAutoVerify( Enumerable.Repeat( new ObservableCollection<DateTime>(){ DateTime.UtcNow.Subtract( TimeSpan.FromDays( 1 ) ), DateTime.UtcNow }, 2 ).ToArray(), this.GetSerializationContext() );
		}
		
		[Test]
		public void TestObservableCollectionDateTimeFieldNull()
		{
			this.TestCoreWithAutoVerify( default( ObservableCollection<DateTime> ), this.GetSerializationContext() );
		}
		
		[Test]
		public void TestObservableCollectionDateTimeFieldArrayNull()
		{
			this.TestCoreWithAutoVerify( default( ObservableCollection<DateTime>[] ), this.GetSerializationContext() );
		}	
		
#endif // !NETFX_35
		[Test]
		public void TestHashSetDateTimeField()
		{
			this.TestCoreWithAutoVerify( new HashSet<DateTime>(){ DateTime.UtcNow.Subtract( TimeSpan.FromDays( 1 ) ), DateTime.UtcNow }, this.GetSerializationContext() );
		}
		
		[Test]
		public void TestHashSetDateTimeFieldArray()
		{
			this.TestCoreWithAutoVerify( Enumerable.Repeat( new HashSet<DateTime>(){ DateTime.UtcNow.Subtract( TimeSpan.FromDays( 1 ) ), DateTime.UtcNow }, 2 ).ToArray(), this.GetSerializationContext() );
		}
		
		[Test]
		public void TestHashSetDateTimeFieldNull()
		{
			this.TestCoreWithAutoVerify( default( HashSet<DateTime> ), this.GetSerializationContext() );
		}
		
		[Test]
		public void TestHashSetDateTimeFieldArrayNull()
		{
			this.TestCoreWithAutoVerify( default( HashSet<DateTime>[] ), this.GetSerializationContext() );
		}	
		
		[Test]
		public void TestICollectionDateTimeField()
		{
			this.TestCoreWithAutoVerify( new SimpleCollection<DateTime>(){ DateTime.UtcNow.Subtract( TimeSpan.FromDays( 1 ) ), DateTime.UtcNow }, this.GetSerializationContext() );
		}
		
		[Test]
		public void TestICollectionDateTimeFieldArray()
		{
			this.TestCoreWithAutoVerify( Enumerable.Repeat( new SimpleCollection<DateTime>(){ DateTime.UtcNow.Subtract( TimeSpan.FromDays( 1 ) ), DateTime.UtcNow }, 2 ).ToArray(), this.GetSerializationContext() );
		}
		
		[Test]
		public void TestICollectionDateTimeFieldNull()
		{
			this.TestCoreWithAutoVerify( default( ICollection<DateTime> ), this.GetSerializationContext() );
		}
		
		[Test]
		public void TestICollectionDateTimeFieldArrayNull()
		{
			this.TestCoreWithAutoVerify( default( ICollection<DateTime>[] ), this.GetSerializationContext() );
		}	
		
#if !NETFX_35
		[Test]
		public void TestISetDateTimeField()
		{
			this.TestCoreWithAutoVerify( new HashSet<DateTime>(){ DateTime.UtcNow.Subtract( TimeSpan.FromDays( 1 ) ), DateTime.UtcNow }, this.GetSerializationContext() );
		}
		
		[Test]
		public void TestISetDateTimeFieldArray()
		{
			this.TestCoreWithAutoVerify( Enumerable.Repeat( new HashSet<DateTime>(){ DateTime.UtcNow.Subtract( TimeSpan.FromDays( 1 ) ), DateTime.UtcNow }, 2 ).ToArray(), this.GetSerializationContext() );
		}
		
		[Test]
		public void TestISetDateTimeFieldNull()
		{
			this.TestCoreWithAutoVerify( default( ISet<DateTime> ), this.GetSerializationContext() );
		}
		
		[Test]
		public void TestISetDateTimeFieldArrayNull()
		{
			this.TestCoreWithAutoVerify( default( ISet<DateTime>[] ), this.GetSerializationContext() );
		}	
		
#endif // !NETFX_35
		[Test]
		public void TestIListDateTimeField()
		{
			this.TestCoreWithAutoVerify( new List<DateTime>(){ DateTime.UtcNow.Subtract( TimeSpan.FromDays( 1 ) ), DateTime.UtcNow }, this.GetSerializationContext() );
		}
		
		[Test]
		public void TestIListDateTimeFieldArray()
		{
			this.TestCoreWithAutoVerify( Enumerable.Repeat( new List<DateTime>(){ DateTime.UtcNow.Subtract( TimeSpan.FromDays( 1 ) ), DateTime.UtcNow }, 2 ).ToArray(), this.GetSerializationContext() );
		}
		
		[Test]
		public void TestIListDateTimeFieldNull()
		{
			this.TestCoreWithAutoVerify( default( IList<DateTime> ), this.GetSerializationContext() );
		}
		
		[Test]
		public void TestIListDateTimeFieldArrayNull()
		{
			this.TestCoreWithAutoVerify( default( IList<DateTime>[] ), this.GetSerializationContext() );
		}	
		
		[Test]
		public void TestIDictionaryStringDateTimeField()
		{
			this.TestCoreWithAutoVerify( new Dictionary<String, DateTime>(){ { "Yesterday", DateTime.UtcNow.Subtract( TimeSpan.FromDays( 1 ) ) }, { "Today", DateTime.UtcNow } }, this.GetSerializationContext() );
		}
		
		[Test]
		public void TestIDictionaryStringDateTimeFieldArray()
		{
			this.TestCoreWithAutoVerify( Enumerable.Repeat( new Dictionary<String, DateTime>(){ { "Yesterday", DateTime.UtcNow.Subtract( TimeSpan.FromDays( 1 ) ) }, { "Today", DateTime.UtcNow } }, 2 ).ToArray(), this.GetSerializationContext() );
		}
		
		[Test]
		public void TestIDictionaryStringDateTimeFieldNull()
		{
			this.TestCoreWithAutoVerify( default( IDictionary<String, DateTime> ), this.GetSerializationContext() );
		}
		
		[Test]
		public void TestIDictionaryStringDateTimeFieldArrayNull()
		{
			this.TestCoreWithAutoVerify( default( IDictionary<String, DateTime>[] ), this.GetSerializationContext() );
		}	
		
		[Test]
		public void TestAddOnlyCollection_DateTimeField()
		{
			this.TestCoreWithAutoVerify( new AddOnlyCollection<DateTime>(){ DateTime.UtcNow.Subtract( TimeSpan.FromDays( 1 ) ), DateTime.UtcNow }, this.GetSerializationContext() );
		}
		
		[Test]
		public void TestAddOnlyCollection_DateTimeFieldArray()
		{
			this.TestCoreWithAutoVerify( Enumerable.Repeat( new AddOnlyCollection<DateTime>(){ DateTime.UtcNow.Subtract( TimeSpan.FromDays( 1 ) ), DateTime.UtcNow }, 2 ).ToArray(), this.GetSerializationContext() );
		}
		
		[Test]
		public void TestAddOnlyCollection_DateTimeFieldNull()
		{
			this.TestCoreWithAutoVerify( default( MsgPack.Serialization.AddOnlyCollection<System.DateTime> ), this.GetSerializationContext() );
		}
		
		[Test]
		public void TestAddOnlyCollection_DateTimeFieldArrayNull()
		{
			this.TestCoreWithAutoVerify( default( MsgPack.Serialization.AddOnlyCollection<System.DateTime>[] ), this.GetSerializationContext() );
		}	
		
		[Test]
		public void TestObjectField()
		{
			this.TestCoreWithAutoVerify( new MessagePackObject( 1 ), this.GetSerializationContext() );
		}
		
		[Test]
		public void TestObjectFieldArray()
		{
			this.TestCoreWithAutoVerify( Enumerable.Repeat( new MessagePackObject( 1 ), 2 ).ToArray(), this.GetSerializationContext() );
		}
		
		[Test]
		public void TestObjectFieldNull()
		{
			this.TestCoreWithAutoVerify( default( Object ), this.GetSerializationContext() );
		}
		
		[Test]
		public void TestObjectFieldArrayNull()
		{
			this.TestCoreWithAutoVerify( default( Object[] ), this.GetSerializationContext() );
		}	
		
		[Test]
		public void TestObjectArrayField()
		{
			this.TestCoreWithAutoVerify( new Object []{ new MessagePackObject( 1 ), new MessagePackObject( 2 ) }, this.GetSerializationContext() );
		}
		
		[Test]
		public void TestObjectArrayFieldArray()
		{
			this.TestCoreWithAutoVerify( Enumerable.Repeat( new Object []{ new MessagePackObject( 1 ), new MessagePackObject( 2 ) }, 2 ).ToArray(), this.GetSerializationContext() );
		}
		
		[Test]
		public void TestObjectArrayFieldNull()
		{
			this.TestCoreWithAutoVerify( default( Object[] ), this.GetSerializationContext() );
		}
		
		[Test]
		public void TestObjectArrayFieldArrayNull()
		{
			this.TestCoreWithAutoVerify( default( Object[][] ), this.GetSerializationContext() );
		}	
		
#if !NETFX_CORE && !SILVERLIGHT
		[Test]
		public void TestArrayListField()
		{
			this.TestCoreWithAutoVerify( new ArrayList(){ new MessagePackObject( 1 ), new MessagePackObject( 2 ) }, this.GetSerializationContext() );
		}
		
		[Test]
		public void TestArrayListFieldArray()
		{
			this.TestCoreWithAutoVerify( Enumerable.Repeat( new ArrayList(){ new MessagePackObject( 1 ), new MessagePackObject( 2 ) }, 2 ).ToArray(), this.GetSerializationContext() );
		}
		
		[Test]
		public void TestArrayListFieldNull()
		{
			this.TestCoreWithAutoVerify( default( ArrayList ), this.GetSerializationContext() );
		}
		
		[Test]
		public void TestArrayListFieldArrayNull()
		{
			this.TestCoreWithAutoVerify( default( ArrayList[] ), this.GetSerializationContext() );
		}	
		
#endif // !NETFX_CORE && !SILVERLIGHT
#if !NETFX_CORE && !SILVERLIGHT
		[Test]
		public void TestHashtableField()
		{
			this.TestCoreWithAutoVerify( new Hashtable(){ { new MessagePackObject( "1" ), new MessagePackObject( 1 ) }, { new MessagePackObject( "2" ), new MessagePackObject( 2 ) } }, this.GetSerializationContext() );
		}
		
		[Test]
		public void TestHashtableFieldArray()
		{
			this.TestCoreWithAutoVerify( Enumerable.Repeat( new Hashtable(){ { new MessagePackObject( "1" ), new MessagePackObject( 1 ) }, { new MessagePackObject( "2" ), new MessagePackObject( 2 ) } }, 2 ).ToArray(), this.GetSerializationContext() );
		}
		
		[Test]
		public void TestHashtableFieldNull()
		{
			this.TestCoreWithAutoVerify( default( Hashtable ), this.GetSerializationContext() );
		}
		
		[Test]
		public void TestHashtableFieldArrayNull()
		{
			this.TestCoreWithAutoVerify( default( Hashtable[] ), this.GetSerializationContext() );
		}	
		
#endif // !NETFX_CORE && !SILVERLIGHT
		[Test]
		public void TestListObjectField()
		{
			this.TestCoreWithAutoVerify( new List<Object>(){ new MessagePackObject( 1 ), new MessagePackObject( 2 ) }, this.GetSerializationContext() );
		}
		
		[Test]
		public void TestListObjectFieldArray()
		{
			this.TestCoreWithAutoVerify( Enumerable.Repeat( new List<Object>(){ new MessagePackObject( 1 ), new MessagePackObject( 2 ) }, 2 ).ToArray(), this.GetSerializationContext() );
		}
		
		[Test]
		public void TestListObjectFieldNull()
		{
			this.TestCoreWithAutoVerify( default( List<Object> ), this.GetSerializationContext() );
		}
		
		[Test]
		public void TestListObjectFieldArrayNull()
		{
			this.TestCoreWithAutoVerify( default( List<Object>[] ), this.GetSerializationContext() );
		}	
		
		[Test]
		public void TestDictionaryObjectObjectField()
		{
			this.TestCoreWithAutoVerify( new Dictionary<Object, Object>(){ { new MessagePackObject( "1" ), new MessagePackObject( 1 ) }, { new MessagePackObject( "2" ), new MessagePackObject( 2 ) } }, this.GetSerializationContext() );
		}
		
		[Test]
		public void TestDictionaryObjectObjectFieldArray()
		{
			this.TestCoreWithAutoVerify( Enumerable.Repeat( new Dictionary<Object, Object>(){ { new MessagePackObject( "1" ), new MessagePackObject( 1 ) }, { new MessagePackObject( "2" ), new MessagePackObject( 2 ) } }, 2 ).ToArray(), this.GetSerializationContext() );
		}
		
		[Test]
		public void TestDictionaryObjectObjectFieldNull()
		{
			this.TestCoreWithAutoVerify( default( Dictionary<Object, Object> ), this.GetSerializationContext() );
		}
		
		[Test]
		public void TestDictionaryObjectObjectFieldArrayNull()
		{
			this.TestCoreWithAutoVerify( default( Dictionary<Object, Object>[] ), this.GetSerializationContext() );
		}	
		
		[Test]
		public void TestCollectionObjectField()
		{
			this.TestCoreWithAutoVerify( new Collection<Object>(){ new MessagePackObject( 1 ), new MessagePackObject( 2 ) }, this.GetSerializationContext() );
		}
		
		[Test]
		public void TestCollectionObjectFieldArray()
		{
			this.TestCoreWithAutoVerify( Enumerable.Repeat( new Collection<Object>(){ new MessagePackObject( 1 ), new MessagePackObject( 2 ) }, 2 ).ToArray(), this.GetSerializationContext() );
		}
		
		[Test]
		public void TestCollectionObjectFieldNull()
		{
			this.TestCoreWithAutoVerify( default( Collection<Object> ), this.GetSerializationContext() );
		}
		
		[Test]
		public void TestCollectionObjectFieldArrayNull()
		{
			this.TestCoreWithAutoVerify( default( Collection<Object>[] ), this.GetSerializationContext() );
		}	
		
		[Test]
		public void TestStringKeyedCollection_ObjectField()
		{
			this.TestCoreWithAutoVerify( new StringKeyedCollection<Object>(){ new MessagePackObject( 1 ), new MessagePackObject( 2 ) }, this.GetSerializationContext() );
		}
		
		[Test]
		public void TestStringKeyedCollection_ObjectFieldArray()
		{
			this.TestCoreWithAutoVerify( Enumerable.Repeat( new StringKeyedCollection<Object>(){ new MessagePackObject( 1 ), new MessagePackObject( 2 ) }, 2 ).ToArray(), this.GetSerializationContext() );
		}
		
		[Test]
		public void TestStringKeyedCollection_ObjectFieldNull()
		{
			this.TestCoreWithAutoVerify( default( MsgPack.Serialization.StringKeyedCollection<System.Object> ), this.GetSerializationContext() );
		}
		
		[Test]
		public void TestStringKeyedCollection_ObjectFieldArrayNull()
		{
			this.TestCoreWithAutoVerify( default( MsgPack.Serialization.StringKeyedCollection<System.Object>[] ), this.GetSerializationContext() );
		}	
		
#if !NETFX_35
		[Test]
		public void TestObservableCollectionObjectField()
		{
			this.TestCoreWithAutoVerify( new ObservableCollection<Object>(){ new MessagePackObject( 1 ), new MessagePackObject( 2 ) }, this.GetSerializationContext() );
		}
		
		[Test]
		public void TestObservableCollectionObjectFieldArray()
		{
			this.TestCoreWithAutoVerify( Enumerable.Repeat( new ObservableCollection<Object>(){ new MessagePackObject( 1 ), new MessagePackObject( 2 ) }, 2 ).ToArray(), this.GetSerializationContext() );
		}
		
		[Test]
		public void TestObservableCollectionObjectFieldNull()
		{
			this.TestCoreWithAutoVerify( default( ObservableCollection<Object> ), this.GetSerializationContext() );
		}
		
		[Test]
		public void TestObservableCollectionObjectFieldArrayNull()
		{
			this.TestCoreWithAutoVerify( default( ObservableCollection<Object>[] ), this.GetSerializationContext() );
		}	
		
#endif // !NETFX_35
		[Test]
		public void TestHashSetObjectField()
		{
			this.TestCoreWithAutoVerify( new HashSet<Object>(){ new MessagePackObject( 1 ), new MessagePackObject( 2 ) }, this.GetSerializationContext() );
		}
		
		[Test]
		public void TestHashSetObjectFieldArray()
		{
			this.TestCoreWithAutoVerify( Enumerable.Repeat( new HashSet<Object>(){ new MessagePackObject( 1 ), new MessagePackObject( 2 ) }, 2 ).ToArray(), this.GetSerializationContext() );
		}
		
		[Test]
		public void TestHashSetObjectFieldNull()
		{
			this.TestCoreWithAutoVerify( default( HashSet<Object> ), this.GetSerializationContext() );
		}
		
		[Test]
		public void TestHashSetObjectFieldArrayNull()
		{
			this.TestCoreWithAutoVerify( default( HashSet<Object>[] ), this.GetSerializationContext() );
		}	
		
		[Test]
		public void TestICollectionObjectField()
		{
			this.TestCoreWithAutoVerify( new SimpleCollection<Object>(){ new MessagePackObject( 1 ), new MessagePackObject( 2 ) }, this.GetSerializationContext() );
		}
		
		[Test]
		public void TestICollectionObjectFieldArray()
		{
			this.TestCoreWithAutoVerify( Enumerable.Repeat( new SimpleCollection<Object>(){ new MessagePackObject( 1 ), new MessagePackObject( 2 ) }, 2 ).ToArray(), this.GetSerializationContext() );
		}
		
		[Test]
		public void TestICollectionObjectFieldNull()
		{
			this.TestCoreWithAutoVerify( default( ICollection<Object> ), this.GetSerializationContext() );
		}
		
		[Test]
		public void TestICollectionObjectFieldArrayNull()
		{
			this.TestCoreWithAutoVerify( default( ICollection<Object>[] ), this.GetSerializationContext() );
		}	
		
#if !NETFX_35
		[Test]
		public void TestISetObjectField()
		{
			this.TestCoreWithAutoVerify( new HashSet<Object>(){ new MessagePackObject( 1 ), new MessagePackObject( 2 ) }, this.GetSerializationContext() );
		}
		
		[Test]
		public void TestISetObjectFieldArray()
		{
			this.TestCoreWithAutoVerify( Enumerable.Repeat( new HashSet<Object>(){ new MessagePackObject( 1 ), new MessagePackObject( 2 ) }, 2 ).ToArray(), this.GetSerializationContext() );
		}
		
		[Test]
		public void TestISetObjectFieldNull()
		{
			this.TestCoreWithAutoVerify( default( ISet<Object> ), this.GetSerializationContext() );
		}
		
		[Test]
		public void TestISetObjectFieldArrayNull()
		{
			this.TestCoreWithAutoVerify( default( ISet<Object>[] ), this.GetSerializationContext() );
		}	
		
#endif // !NETFX_35
		[Test]
		public void TestIListObjectField()
		{
			this.TestCoreWithAutoVerify( new List<Object>(){ new MessagePackObject( 1 ), new MessagePackObject( 2 ) }, this.GetSerializationContext() );
		}
		
		[Test]
		public void TestIListObjectFieldArray()
		{
			this.TestCoreWithAutoVerify( Enumerable.Repeat( new List<Object>(){ new MessagePackObject( 1 ), new MessagePackObject( 2 ) }, 2 ).ToArray(), this.GetSerializationContext() );
		}
		
		[Test]
		public void TestIListObjectFieldNull()
		{
			this.TestCoreWithAutoVerify( default( IList<Object> ), this.GetSerializationContext() );
		}
		
		[Test]
		public void TestIListObjectFieldArrayNull()
		{
			this.TestCoreWithAutoVerify( default( IList<Object>[] ), this.GetSerializationContext() );
		}	
		
		[Test]
		public void TestIDictionaryObjectObjectField()
		{
			this.TestCoreWithAutoVerify( new Dictionary<Object, Object>(){ { new MessagePackObject( "1" ), new MessagePackObject( 1 ) }, { new MessagePackObject( "2" ), new MessagePackObject( 2 ) } }, this.GetSerializationContext() );
		}
		
		[Test]
		public void TestIDictionaryObjectObjectFieldArray()
		{
			this.TestCoreWithAutoVerify( Enumerable.Repeat( new Dictionary<Object, Object>(){ { new MessagePackObject( "1" ), new MessagePackObject( 1 ) }, { new MessagePackObject( "2" ), new MessagePackObject( 2 ) } }, 2 ).ToArray(), this.GetSerializationContext() );
		}
		
		[Test]
		public void TestIDictionaryObjectObjectFieldNull()
		{
			this.TestCoreWithAutoVerify( default( IDictionary<Object, Object> ), this.GetSerializationContext() );
		}
		
		[Test]
		public void TestIDictionaryObjectObjectFieldArrayNull()
		{
			this.TestCoreWithAutoVerify( default( IDictionary<Object, Object>[] ), this.GetSerializationContext() );
		}	
		
		[Test]
		public void TestAddOnlyCollection_ObjectField()
		{
			this.TestCoreWithAutoVerify( new AddOnlyCollection<Object>(){ new MessagePackObject( 1 ), new MessagePackObject( 2 ) }, this.GetSerializationContext() );
		}
		
		[Test]
		public void TestAddOnlyCollection_ObjectFieldArray()
		{
			this.TestCoreWithAutoVerify( Enumerable.Repeat( new AddOnlyCollection<Object>(){ new MessagePackObject( 1 ), new MessagePackObject( 2 ) }, 2 ).ToArray(), this.GetSerializationContext() );
		}
		
		[Test]
		public void TestAddOnlyCollection_ObjectFieldNull()
		{
			this.TestCoreWithAutoVerify( default( MsgPack.Serialization.AddOnlyCollection<System.Object> ), this.GetSerializationContext() );
		}
		
		[Test]
		public void TestAddOnlyCollection_ObjectFieldArrayNull()
		{
			this.TestCoreWithAutoVerify( default( MsgPack.Serialization.AddOnlyCollection<System.Object>[] ), this.GetSerializationContext() );
		}	
		
		[Test]
		public void TestMessagePackObject_Field()
		{
			this.TestCoreWithAutoVerify( new MessagePackObject( 1 ), this.GetSerializationContext() );
		}
		
		[Test]
		public void TestMessagePackObject_FieldArray()
		{
			this.TestCoreWithAutoVerify( Enumerable.Repeat( new MessagePackObject( 1 ), 2 ).ToArray(), this.GetSerializationContext() );
		}
		
		[Test]
		public void TestMessagePackObject_FieldNull()
		{
			this.TestCoreWithAutoVerify( default( MsgPack.MessagePackObject ), this.GetSerializationContext() );
		}
		
		[Test]
		public void TestMessagePackObject_FieldArrayNull()
		{
			this.TestCoreWithAutoVerify( default( MsgPack.MessagePackObject[] ), this.GetSerializationContext() );
		}	
		
		[Test]
		public void TestMessagePackObjectArray_Field()
		{
			this.TestCoreWithAutoVerify( new MessagePackObject []{ new MessagePackObject( 1 ), new MessagePackObject( 2 ) }, this.GetSerializationContext() );
		}
		
		[Test]
		public void TestMessagePackObjectArray_FieldArray()
		{
			this.TestCoreWithAutoVerify( Enumerable.Repeat( new MessagePackObject []{ new MessagePackObject( 1 ), new MessagePackObject( 2 ) }, 2 ).ToArray(), this.GetSerializationContext() );
		}
		
		[Test]
		public void TestMessagePackObjectArray_FieldNull()
		{
			this.TestCoreWithAutoVerify( default( MsgPack.MessagePackObject[] ), this.GetSerializationContext() );
		}
		
		[Test]
		public void TestMessagePackObjectArray_FieldArrayNull()
		{
			this.TestCoreWithAutoVerify( default( MsgPack.MessagePackObject[][] ), this.GetSerializationContext() );
		}	
		
		[Test]
		public void TestList_MessagePackObjectField()
		{
			this.TestCoreWithAutoVerify( new List<MessagePackObject>(){ new MessagePackObject( 1 ), new MessagePackObject( 2 ) }, this.GetSerializationContext() );
		}
		
		[Test]
		public void TestList_MessagePackObjectFieldArray()
		{
			this.TestCoreWithAutoVerify( Enumerable.Repeat( new List<MessagePackObject>(){ new MessagePackObject( 1 ), new MessagePackObject( 2 ) }, 2 ).ToArray(), this.GetSerializationContext() );
		}
		
		[Test]
		public void TestList_MessagePackObjectFieldNull()
		{
			this.TestCoreWithAutoVerify( default( System.Collections.Generic.List<MsgPack.MessagePackObject> ), this.GetSerializationContext() );
		}
		
		[Test]
		public void TestList_MessagePackObjectFieldArrayNull()
		{
			this.TestCoreWithAutoVerify( default( System.Collections.Generic.List<MsgPack.MessagePackObject>[] ), this.GetSerializationContext() );
		}	
		
		[Test]
		public void TestDictionary_MessagePackObject_MessagePackObjectField()
		{
			this.TestCoreWithAutoVerify( new Dictionary<MessagePackObject, MessagePackObject>(){ { new MessagePackObject( "1" ), new MessagePackObject( 1 ) }, { new MessagePackObject( "2" ), new MessagePackObject( 2 ) } }, this.GetSerializationContext() );
		}
		
		[Test]
		public void TestDictionary_MessagePackObject_MessagePackObjectFieldArray()
		{
			this.TestCoreWithAutoVerify( Enumerable.Repeat( new Dictionary<MessagePackObject, MessagePackObject>(){ { new MessagePackObject( "1" ), new MessagePackObject( 1 ) }, { new MessagePackObject( "2" ), new MessagePackObject( 2 ) } }, 2 ).ToArray(), this.GetSerializationContext() );
		}
		
		[Test]
		public void TestDictionary_MessagePackObject_MessagePackObjectFieldNull()
		{
			this.TestCoreWithAutoVerify( default( System.Collections.Generic.Dictionary<MsgPack.MessagePackObject, MsgPack.MessagePackObject> ), this.GetSerializationContext() );
		}
		
		[Test]
		public void TestDictionary_MessagePackObject_MessagePackObjectFieldArrayNull()
		{
			this.TestCoreWithAutoVerify( default( System.Collections.Generic.Dictionary<MsgPack.MessagePackObject, MsgPack.MessagePackObject>[] ), this.GetSerializationContext() );
		}	
		
		[Test]
		public void TestCollection_MessagePackObjectField()
		{
			this.TestCoreWithAutoVerify( new Collection<MessagePackObject>(){ new MessagePackObject( 1 ), new MessagePackObject( 2 ) }, this.GetSerializationContext() );
		}
		
		[Test]
		public void TestCollection_MessagePackObjectFieldArray()
		{
			this.TestCoreWithAutoVerify( Enumerable.Repeat( new Collection<MessagePackObject>(){ new MessagePackObject( 1 ), new MessagePackObject( 2 ) }, 2 ).ToArray(), this.GetSerializationContext() );
		}
		
		[Test]
		public void TestCollection_MessagePackObjectFieldNull()
		{
			this.TestCoreWithAutoVerify( default( System.Collections.ObjectModel.Collection<MsgPack.MessagePackObject> ), this.GetSerializationContext() );
		}
		
		[Test]
		public void TestCollection_MessagePackObjectFieldArrayNull()
		{
			this.TestCoreWithAutoVerify( default( System.Collections.ObjectModel.Collection<MsgPack.MessagePackObject>[] ), this.GetSerializationContext() );
		}	
		
		[Test]
		public void TestStringKeyedCollection_MessagePackObjectField()
		{
			this.TestCoreWithAutoVerify( new StringKeyedCollection<MessagePackObject>(){ new MessagePackObject( 1 ), new MessagePackObject( 2 ) }, this.GetSerializationContext() );
		}
		
		[Test]
		public void TestStringKeyedCollection_MessagePackObjectFieldArray()
		{
			this.TestCoreWithAutoVerify( Enumerable.Repeat( new StringKeyedCollection<MessagePackObject>(){ new MessagePackObject( 1 ), new MessagePackObject( 2 ) }, 2 ).ToArray(), this.GetSerializationContext() );
		}
		
		[Test]
		public void TestStringKeyedCollection_MessagePackObjectFieldNull()
		{
			this.TestCoreWithAutoVerify( default( MsgPack.Serialization.StringKeyedCollection<MsgPack.MessagePackObject> ), this.GetSerializationContext() );
		}
		
		[Test]
		public void TestStringKeyedCollection_MessagePackObjectFieldArrayNull()
		{
			this.TestCoreWithAutoVerify( default( MsgPack.Serialization.StringKeyedCollection<MsgPack.MessagePackObject>[] ), this.GetSerializationContext() );
		}	
		
#if !NETFX_35
		[Test]
		public void TestObservableCollection_MessagePackObjectField()
		{
			this.TestCoreWithAutoVerify( new ObservableCollection<MessagePackObject>(){ new MessagePackObject( 1 ), new MessagePackObject( 2 ) }, this.GetSerializationContext() );
		}
		
		[Test]
		public void TestObservableCollection_MessagePackObjectFieldArray()
		{
			this.TestCoreWithAutoVerify( Enumerable.Repeat( new ObservableCollection<MessagePackObject>(){ new MessagePackObject( 1 ), new MessagePackObject( 2 ) }, 2 ).ToArray(), this.GetSerializationContext() );
		}
		
		[Test]
		public void TestObservableCollection_MessagePackObjectFieldNull()
		{
			this.TestCoreWithAutoVerify( default( System.Collections.ObjectModel.ObservableCollection<MsgPack.MessagePackObject> ), this.GetSerializationContext() );
		}
		
		[Test]
		public void TestObservableCollection_MessagePackObjectFieldArrayNull()
		{
			this.TestCoreWithAutoVerify( default( System.Collections.ObjectModel.ObservableCollection<MsgPack.MessagePackObject>[] ), this.GetSerializationContext() );
		}	
		
#endif // !NETFX_35
		[Test]
		public void TestHashSet_MessagePackObjectField()
		{
			this.TestCoreWithAutoVerify( new HashSet<MessagePackObject>(){ new MessagePackObject( 1 ), new MessagePackObject( 2 ) }, this.GetSerializationContext() );
		}
		
		[Test]
		public void TestHashSet_MessagePackObjectFieldArray()
		{
			this.TestCoreWithAutoVerify( Enumerable.Repeat( new HashSet<MessagePackObject>(){ new MessagePackObject( 1 ), new MessagePackObject( 2 ) }, 2 ).ToArray(), this.GetSerializationContext() );
		}
		
		[Test]
		public void TestHashSet_MessagePackObjectFieldNull()
		{
			this.TestCoreWithAutoVerify( default( System.Collections.Generic.HashSet<MsgPack.MessagePackObject> ), this.GetSerializationContext() );
		}
		
		[Test]
		public void TestHashSet_MessagePackObjectFieldArrayNull()
		{
			this.TestCoreWithAutoVerify( default( System.Collections.Generic.HashSet<MsgPack.MessagePackObject>[] ), this.GetSerializationContext() );
		}	
		
		[Test]
		public void TestICollection_MessagePackObjectField()
		{
			this.TestCoreWithAutoVerify( new SimpleCollection<MessagePackObject>(){ new MessagePackObject( 1 ), new MessagePackObject( 2 ) }, this.GetSerializationContext() );
		}
		
		[Test]
		public void TestICollection_MessagePackObjectFieldArray()
		{
			this.TestCoreWithAutoVerify( Enumerable.Repeat( new SimpleCollection<MessagePackObject>(){ new MessagePackObject( 1 ), new MessagePackObject( 2 ) }, 2 ).ToArray(), this.GetSerializationContext() );
		}
		
		[Test]
		public void TestICollection_MessagePackObjectFieldNull()
		{
			this.TestCoreWithAutoVerify( default( System.Collections.Generic.ICollection<MsgPack.MessagePackObject> ), this.GetSerializationContext() );
		}
		
		[Test]
		public void TestICollection_MessagePackObjectFieldArrayNull()
		{
			this.TestCoreWithAutoVerify( default( System.Collections.Generic.ICollection<MsgPack.MessagePackObject>[] ), this.GetSerializationContext() );
		}	
		
#if !NETFX_35
		[Test]
		public void TestISet_MessagePackObjectField()
		{
			this.TestCoreWithAutoVerify( new HashSet<MessagePackObject>(){ new MessagePackObject( 1 ), new MessagePackObject( 2 ) }, this.GetSerializationContext() );
		}
		
		[Test]
		public void TestISet_MessagePackObjectFieldArray()
		{
			this.TestCoreWithAutoVerify( Enumerable.Repeat( new HashSet<MessagePackObject>(){ new MessagePackObject( 1 ), new MessagePackObject( 2 ) }, 2 ).ToArray(), this.GetSerializationContext() );
		}
		
		[Test]
		public void TestISet_MessagePackObjectFieldNull()
		{
			this.TestCoreWithAutoVerify( default( System.Collections.Generic.ISet<MsgPack.MessagePackObject> ), this.GetSerializationContext() );
		}
		
		[Test]
		public void TestISet_MessagePackObjectFieldArrayNull()
		{
			this.TestCoreWithAutoVerify( default( System.Collections.Generic.ISet<MsgPack.MessagePackObject>[] ), this.GetSerializationContext() );
		}	
		
#endif // !NETFX_35
		[Test]
		public void TestIList_MessagePackObjectField()
		{
			this.TestCoreWithAutoVerify( new List<MessagePackObject>(){ new MessagePackObject( 1 ), new MessagePackObject( 2 ) }, this.GetSerializationContext() );
		}
		
		[Test]
		public void TestIList_MessagePackObjectFieldArray()
		{
			this.TestCoreWithAutoVerify( Enumerable.Repeat( new List<MessagePackObject>(){ new MessagePackObject( 1 ), new MessagePackObject( 2 ) }, 2 ).ToArray(), this.GetSerializationContext() );
		}
		
		[Test]
		public void TestIList_MessagePackObjectFieldNull()
		{
			this.TestCoreWithAutoVerify( default( System.Collections.Generic.IList<MsgPack.MessagePackObject> ), this.GetSerializationContext() );
		}
		
		[Test]
		public void TestIList_MessagePackObjectFieldArrayNull()
		{
			this.TestCoreWithAutoVerify( default( System.Collections.Generic.IList<MsgPack.MessagePackObject>[] ), this.GetSerializationContext() );
		}	
		
		[Test]
		public void TestIDictionary_MessagePackObject_MessagePackObjectField()
		{
			this.TestCoreWithAutoVerify( new Dictionary<MessagePackObject, MessagePackObject>(){ { new MessagePackObject( "1" ), new MessagePackObject( 1 ) }, { new MessagePackObject( "2" ), new MessagePackObject( 2 ) } }, this.GetSerializationContext() );
		}
		
		[Test]
		public void TestIDictionary_MessagePackObject_MessagePackObjectFieldArray()
		{
			this.TestCoreWithAutoVerify( Enumerable.Repeat( new Dictionary<MessagePackObject, MessagePackObject>(){ { new MessagePackObject( "1" ), new MessagePackObject( 1 ) }, { new MessagePackObject( "2" ), new MessagePackObject( 2 ) } }, 2 ).ToArray(), this.GetSerializationContext() );
		}
		
		[Test]
		public void TestIDictionary_MessagePackObject_MessagePackObjectFieldNull()
		{
			this.TestCoreWithAutoVerify( default( System.Collections.Generic.IDictionary<MsgPack.MessagePackObject, MsgPack.MessagePackObject> ), this.GetSerializationContext() );
		}
		
		[Test]
		public void TestIDictionary_MessagePackObject_MessagePackObjectFieldArrayNull()
		{
			this.TestCoreWithAutoVerify( default( System.Collections.Generic.IDictionary<MsgPack.MessagePackObject, MsgPack.MessagePackObject>[] ), this.GetSerializationContext() );
		}	
		
		[Test]
		public void TestAddOnlyCollection_MessagePackObjectField()
		{
			this.TestCoreWithAutoVerify( new AddOnlyCollection<MessagePackObject>(){ new MessagePackObject( 1 ), new MessagePackObject( 2 ) }, this.GetSerializationContext() );
		}
		
		[Test]
		public void TestAddOnlyCollection_MessagePackObjectFieldArray()
		{
			this.TestCoreWithAutoVerify( Enumerable.Repeat( new AddOnlyCollection<MessagePackObject>(){ new MessagePackObject( 1 ), new MessagePackObject( 2 ) }, 2 ).ToArray(), this.GetSerializationContext() );
		}
		
		[Test]
		public void TestAddOnlyCollection_MessagePackObjectFieldNull()
		{
			this.TestCoreWithAutoVerify( default( MsgPack.Serialization.AddOnlyCollection<MsgPack.MessagePackObject> ), this.GetSerializationContext() );
		}
		
		[Test]
		public void TestAddOnlyCollection_MessagePackObjectFieldArrayNull()
		{
			this.TestCoreWithAutoVerify( default( MsgPack.Serialization.AddOnlyCollection<MsgPack.MessagePackObject>[] ), this.GetSerializationContext() );
		}	
		
		[Test]
		public void TestComplexTypeGeneratedEnclosure_WithShortcut()
		{
			SerializerDebugging.AvoidsGenericSerializer = false;
			try 
			{
				var target = new ComplexTypeGeneratedEnclosure();
				target.Initialize();
				this.TestCoreWithVerifiable( target, this.GetSerializationContext() );
			}
			finally
			{
				SerializerDebugging.AvoidsGenericSerializer = false;
			}
		}

		[Test]
		public void TestComplexTypeGeneratedEnclosure_WithoutShortcut()
		{
			SerializerDebugging.AvoidsGenericSerializer = true;
			try 
			{
				var target = new ComplexTypeGeneratedEnclosure();
				target.Initialize();
				this.TestCoreWithVerifiable( target, this.GetSerializationContext() );
			}
			finally
			{
				SerializerDebugging.AvoidsGenericSerializer = false;
			}
		}
		
		[Test]
		public void TestComplexTypeGeneratedEnclosureArray_WithShortcut()
		{
			SerializerDebugging.AvoidsGenericSerializer = false;
			try 
			{
				this.TestCoreWithVerifiable( Enumerable.Repeat( 0, 2 ).Select( _ => new ComplexTypeGeneratedEnclosure().Initialize() ).ToArray(), this.GetSerializationContext() );
			}
			finally
			{
				SerializerDebugging.AvoidsGenericSerializer = false;
			}
		}
		
		[Test]
		public void TestComplexTypeGeneratedEnclosureArray_WithoutShortcut()
		{
			SerializerDebugging.AvoidsGenericSerializer = true;
			try 
			{
				this.TestCoreWithVerifiable( Enumerable.Repeat( 0, 2 ).Select( _ => new ComplexTypeGeneratedEnclosure().Initialize() ).ToArray(), this.GetSerializationContext() );
			}
			finally
			{
				SerializerDebugging.AvoidsGenericSerializer = false;
			}
		}
		
		[Test]
		public void TestComplexTypeGenerated_WithShortcut()
		{
			SerializerDebugging.AvoidsGenericSerializer = false;
			try 
			{
				var target = new ComplexTypeGenerated();
				target.Initialize();
				this.TestCoreWithVerifiable( target, this.GetSerializationContext() );
			}
			finally
			{
				SerializerDebugging.AvoidsGenericSerializer = false;
			}
		}

		[Test]
		public void TestComplexTypeGenerated_WithoutShortcut()
		{
			SerializerDebugging.AvoidsGenericSerializer = true;
			try 
			{
				var target = new ComplexTypeGenerated();
				target.Initialize();
				this.TestCoreWithVerifiable( target, this.GetSerializationContext() );
			}
			finally
			{
				SerializerDebugging.AvoidsGenericSerializer = false;
			}
		}
		
		[Test]
		public void TestComplexTypeGeneratedArray_WithShortcut()
		{
			SerializerDebugging.AvoidsGenericSerializer = false;
			try 
			{
				this.TestCoreWithVerifiable( Enumerable.Repeat( 0, 2 ).Select( _ => new ComplexTypeGenerated().Initialize() ).ToArray(), this.GetSerializationContext() );
			}
			finally
			{
				SerializerDebugging.AvoidsGenericSerializer = false;
			}
		}
		
		[Test]
		public void TestComplexTypeGeneratedArray_WithoutShortcut()
		{
			SerializerDebugging.AvoidsGenericSerializer = true;
			try 
			{
				this.TestCoreWithVerifiable( Enumerable.Repeat( 0, 2 ).Select( _ => new ComplexTypeGenerated().Initialize() ).ToArray(), this.GetSerializationContext() );
			}
			finally
			{
				SerializerDebugging.AvoidsGenericSerializer = false;
			}
		}

		private void TestCoreWithAutoVerify<T>( T value, SerializationContext context )
		{
			var target = this.CreateTarget<T>( context );
			using ( var buffer = new MemoryStream() )
			{
				target.Pack( buffer, value );
				buffer.Position = 0;
				T unpacked = target.Unpack( buffer );
				buffer.Position = 0;
				AutoMessagePackSerializerTest.Verify( value, unpacked );
			}
		}
		
		private void TestCoreWithVerifiable<T>( T value, SerializationContext context )
			where T : IVerifiable<T>
		{
			var target = this.CreateTarget<T>( context );
			using ( var buffer = new MemoryStream() )
			{
				target.Pack( buffer, value );
				buffer.Position = 0;
				T unpacked = target.Unpack( buffer );
				buffer.Position = 0;
				unpacked.Verify( value );
			}
		}	
		
		private void TestCoreWithVerifiable<T>( T[] value, SerializationContext context )
			where T : IVerifiable<T>
		{
			var target = this.CreateTarget<T[]>( context );
			using ( var buffer = new MemoryStream() )
			{
				target.Pack( buffer, value );
				buffer.Position = 0;
				T[] unpacked = target.Unpack( buffer );
				buffer.Position = 0;
				Assert.That( unpacked.Length, Is.EqualTo( value.Length ) );
				for( int i = 0; i < unpacked.Length; i ++ )
				{
					try
					{
						unpacked[ i ].Verify( value[ i ] );
					}
#if MSTEST
					catch( Microsoft.VisualStudio.TestPlatform.UnitTestFramework.AssertFailedException ae )
					{
						throw new Microsoft.VisualStudio.TestPlatform.UnitTestFramework.AssertFailedException( i.ToString(), ae );
					}
#else
					catch( AssertionException ae )
					{
						throw new AssertionException( i.ToString(), ae );
					}
#endif
				}
			}
		}	
		
		private static FILETIME ToFileTime( DateTime dateTime )
		{
			var fileTime = dateTime.ToFileTimeUtc();
			return new FILETIME(){ dwHighDateTime = unchecked( ( int )( fileTime >> 32 ) ), dwLowDateTime = unchecked( ( int )( fileTime & 0xffffffff ) ) };
		}
	}
}<|MERGE_RESOLUTION|>--- conflicted
+++ resolved
@@ -2095,7 +2095,6 @@
 			}
 		}
 
-<<<<<<< HEAD
 		// Related to issue #62 -- internal types handling is not consistent at first.
 
 		[Test]
@@ -2135,8 +2134,6 @@
 			public int Value;
 		}
 #pragma warning restore 649
-=======
->>>>>>> a50d0848
 
 		// issue #63
 		[Test]
