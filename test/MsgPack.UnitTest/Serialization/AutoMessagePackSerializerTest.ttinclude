--- conflicted
+++ resolved
@@ -87,12 +87,8 @@
 
 namespace MsgPack.Serialization
 {
-<<<<<<< HEAD
+	[TestFixture]
 	[Timeout( 60000 )]
-=======
-	[TestFixture]
-	[Timeout( 30000 )]
->>>>>>> 1b5ecd71
 	public class <#= testClassName #>
 	{
 		private SerializationContext GetSerializationContext()
