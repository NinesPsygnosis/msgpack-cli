--- conflicted
+++ resolved
@@ -1122,7 +1122,6 @@
 			}
 		}
 
-<<<<<<< HEAD
 		// Related to issue #62 -- internal types handling is not consistent at first.
 
 		[Test]
@@ -1162,8 +1161,6 @@
 			public int Value;
 		}
 #pragma warning restore 649
-=======
->>>>>>> a50d0848
 
 		// issue #63
 		[Test]
