--- conflicted
+++ resolved
@@ -78,11 +78,7 @@
 //
 // MessagePack for CLI
 //
-<<<<<<< HEAD
 // Copyright (C) 2010-2016 FUJIWARA, Yusuke
-=======
-// Copyright (C) 2010-2015 FUJIWARA, Yusuke
->>>>>>> a0bca2ee
 //
 //    Licensed under the Apache License, Version 2.0 (the "License");
 //    you may not use this file except in compliance with the License.
